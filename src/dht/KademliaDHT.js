import { EventEmitter } from 'events';
import { DHTNodeId } from '../core/DHTNodeId.js';
import { DHTNode } from '../core/DHTNode.js';
import { RoutingTable } from './RoutingTable.js';
import { BootstrapClient } from '../bootstrap/BootstrapClient.js';
import { InvitationToken } from '../core/InvitationToken.js';
import { ConnectionManagerFactory } from '../network/ConnectionManagerFactory.js';
import { OverlayNetwork } from '../network/OverlayNetwork.js';
import Logger from '../utils/Logger.js';

/**
 * Main Kademlia DHT implementation with connection-agnostic transport
 */
export class KademliaDHT extends EventEmitter {
  constructor(options = {}) {
    super();

    // Track DHT instance creation
    const instanceId = Math.random().toString(36).substr(2, 9);
    this.instanceId = instanceId;

    // Create logger instance
    this.logger = new Logger('DHT');

    this.options = {
      k: options.k || 20, // Kademlia k parameter
      alpha: options.alpha || 3, // Parallelism parameter
      replicateK: options.replicateK || 20, // Replication factor (Kademlia-compliant: replicate to k closest nodes)
      refreshInterval: options.refreshInterval || 60 * 1000, // Base interval - will be adaptive
      aggressiveRefreshInterval: options.aggressiveRefreshInterval || 15 * 1000, // 15s for new/isolated nodes
      standardRefreshInterval: options.standardRefreshInterval || 600 * 1000, // 10 minutes following IPFS standard
      republishInterval: options.republishInterval || 24 * 60 * 60 * 1000, // 24 hours
      expireInterval: options.expireInterval || 24 * 60 * 60 * 1000, // 24 hours
      pingInterval: options.pingInterval || 60 * 1000, // 1 minute (dev-friendly)
      bootstrapServers: options.bootstrapServers || ['ws://localhost:8080'],
      ...options
    };

    // Server connection manager for bridge/server nodes (reuse existing server)
    this.serverConnectionManager = options.serverConnectionManager || null;

    // Generate or use provided node ID
    if (options.nodeId instanceof DHTNodeId) {
      this.localNodeId = options.nodeId;
    } else if (options.nodeId) {
      this.localNodeId = DHTNodeId.fromString(options.nodeId);
    } else {
      this.localNodeId = new DHTNodeId();
    }

    // Core components
    this.routingTable = new RoutingTable(this.localNodeId, this.options.k);

    // Track network formation start time for anti-spam logic
    this.startTime = Date.now();

    // Overlay network will be initialized in start() method after DHT is fully ready
    this.overlayNetwork = null;
    this.overlayOptions = options.overlayOptions || {};

    // Store transport options for ConnectionManagerFactory
    this.transportOptions = {
      maxConnections: options.maxConnections || 50,
      timeout: options.timeout || 30000,
      ...options.connectionOptions
    };

    this.bootstrap = options.bootstrap || new BootstrapClient({
      bootstrapServers: this.options.bootstrapServers
    });

    // Storage
    this.storage = new Map(); // key -> { value, timestamp, publisher }
    this.republishQueue = new Map(); // key -> republish timestamp

    // Request tracking
    this.pendingRequests = new Map(); // requestId -> { resolve, reject, timeout }
    this.requestId = 0;

    // Invitation tracking to prevent duplicates
    this.pendingInvitations = new Set();

    // Message Queue System for DHT-based peer signaling
    this.messageQueue = new Map(); // peerId -> Array<{ message, timestamp }>
    this.messageProcessingFlags = new Map(); // peerId -> boolean (to prevent concurrent processing)
    this.maxQueueSize = 100; // Prevent memory leaks
    this.messageTimeout = 30000; // 30 seconds timeout for queued messages

    // State
    this.isStarted = false;
    this.isBootstrapped = false;
    this.useBootstrapForSignaling = true;

    // WebSocket connection request tracking to prevent message loops
    this.pendingWebSocketRequests = new Map(); // Track pending WebSocket connection requests
    this.webSocketRequestTimeout = 30000; // 30 seconds timeout

    // Message deduplication to prevent processing the same message multiple times
    this.processedMessages = new Map(); // Track processed messages by messageId
    this.messageDeduplicationTimeout = 60000; // 60 seconds

    // Failed peer tracking to prevent repeatedly querying disconnected peers
    this.failedPeerQueries = new Map(); // Track peers that consistently fail queries
    this.peerFailureBackoff = new Map(); // Track backoff timers for failed peers

    // Peer connection queue for non-blocking connection attempts
    this.peerConnectionQueue = new Set();
    this.processingConnectionQueue = false;

    // Throttling and rate limiting for reducing excessive find_node traffic
    this.lastBucketRefreshTime = 0; // Track last bucket refresh for throttling
    this.findNodeRateLimit = new Map(); // Rate limit find_node requests per peer
    this.findNodeMinInterval = 10000; // Minimum 10 seconds between find_node to same peer

    // Sleep/Wake memory protection - global message processing limiter
    this.globalMessageCount = 0;
    this.globalMessageLimit = 10000; // Maximum messages per session before emergency throttling
    this.emergencyThrottleActive = false;
    this.lastSystemTime = Date.now(); // Track for sleep/wake detection
    this.sleepWakeThreshold = 60000; // If system time jumps >60s, assume sleep/wake

    // Proper Kademlia bucket staleness tracking
    this.bucketLastActivity = new Map(); // bucketIndex -> last lookup timestamp
    this.refreshTimer = null; // Dynamic refresh timer
    this.currentRefreshInterval = this.options.aggressiveRefreshInterval; // Start aggressive

    // Invitation Token System - Chain of Trust
    this.keyPair = null; // Will be generated on start
    this._membershipToken = null; // Proves this node is part of DHT (private)
    this._isGenesisPeer = false; // Will be set by bootstrap server for first node (private)

    // Remove all legacy insecure genesis methods
    if (options.isGenesisPeer || options.genesisSecret) {
      console.warn('⚠️ Legacy genesis options ignored - use bootstrap server -createNewDHT flag');
    }

    this.setupEventHandlers();
  }

  /**
   * Secure getter for genesis peer status (read-only)
   */
  get isGenesisPeer() {
    return this._isGenesisPeer;
  }

  /**
   * Secure getter for membership token (read-only)
   */
  get membershipToken() {
    return this._membershipToken;
  }

  /**
   * INTERNAL: Set genesis peer status (only called by bootstrap server response)
   */
  _setGenesisPeer(isGenesis) {
    if (this.isStarted) {
      console.error('🚨 SECURITY: Cannot change genesis status after DHT started');
      return false;
    }

    this._isGenesisPeer = isGenesis;
    console.log(`🔐 Genesis peer status set to: ${isGenesis}`);
    return true;
  }

  /**
   * INTERNAL: Set membership token (only called during legitimate token creation)
   */
  _setMembershipToken(token) {
    if (this._membershipToken && !this._isGenesisPeer) {
      console.error('🚨 SECURITY: Cannot overwrite existing membership token');
      return false;
    }

    this._membershipToken = token;

    // CRITICAL FIX: Store membership token in connection manager metadata
    // so it's included in WebRTC handshakes and find_node responses
    ConnectionManagerFactory.setPeerMetadata(this.localNodeId.toString(), {
      membershipToken: token
    });

    console.log('🎫 Membership token set and added to connection manager metadata');
    return true;
  }

  /**
   * PUBLIC: Set membership token (wrapper for bridge connections and legitimate token updates)
   */
  setMembershipToken(token) {
    if (!token) {
      console.warn('⚠️ Cannot set empty membership token');
      return false;
    }

    console.log('🎫 Setting membership token from external source (bridge/bootstrap)');
    return this._setMembershipToken(token);
  }

  /**
   * Setup event handlers for components
   */
  setupEventHandlers() {
    this.setupBootstrapEventHandlers();
  }

  /**
   * Set up routing table to receive connection manager events
   */
  setupRoutingTableEventHandlers() {
    console.log('🔗 Setting up routing table connection event handlers...');

    // Set up callback for routing table to notify DHT
    this.routingTable.onNodeAdded = (eventType, data) => {
      if (eventType === 'nodeAdded') {
        console.log(`📋 RoutingTable notified DHT: node ${data.peerId.substring(0, 8)} added`);
        this.handlePeerConnected(data.peerId);
      } else if (eventType === 'disconnect') {
        console.log(`📋 RoutingTable notified DHT: node ${data.peerId.substring(0, 8)} disconnected`);
        this.handlePeerDisconnected(data.peerId);
      }
    };

    // Set up event handler that will be used for all connection managers
    this.connectionManagerEventHandler = ({ peerId, connection, manager, initiator }) => {
      console.log(`🔗 DHT received peerConnected: ${peerId.substring(0, 8)}... (via ${manager?.constructor.name})`);

      // Skip DHT operations for bootstrap server connections
      // Bootstrap connections have IDs like "bootstrap_1234567890" which aren't valid DHT node IDs
      if (peerId.startsWith('bootstrap_')) {
        console.log(`🔗 Bootstrap server connection detected - skipping DHT operations for ${peerId.substring(0, 16)}...`);
        return;
      }

      // Validate that peerId is a valid 40-character hex DHT node ID
      if (!peerId || peerId.length !== 40 || !/^[0-9a-f]{40}$/i.test(peerId)) {
        console.warn(`⚠️ Invalid DHT node ID format: ${peerId} - skipping DHT operations`);
        return;
      }

      // CRITICAL: Update lastSeen timestamp to prevent stale node removal during reconnection
      const peerNode = this.routingTable.getNode(peerId);
      if (peerNode) {
        peerNode.updateLastSeen();
        console.log(`🕐 Updated lastSeen for reconnected peer ${peerId.substring(0, 8)}...`);
      }

      // Clean up pending invitations when connection succeeds
      if (this.pendingInvitations.has(peerId)) {
        this.pendingInvitations.delete(peerId);
        console.log(`📝 Removed ${peerId.substring(0, 8)}... from pending invitations (connection established)`);
      }

      // Delegate to routing table to create and manage the node
      this.routingTable.handlePeerConnected(peerId, connection, manager);
    };

    console.log('✅ Routing table event handlers configured');
  }


  /**
   * Setup bootstrap client event handlers
   */
  setupBootstrapEventHandlers() {
    // Bootstrap events
    this.bootstrap.on('signal', ({ fromPeer, signal }) => {
      this.handleIncomingSignal(fromPeer, signal);
    });

    this.bootstrap.on('peerList', (peers) => {
      this.handleBootstrapPeers(peers);
    });

    this.bootstrap.on('invitationReceived', (invitationMessage) => {
      this.handleInvitationReceived(invitationMessage);
    });

    this.bootstrap.on('webrtcStartOffer', (message) => {
      this.handleWebRTCStartOffer(message);
    });

    this.bootstrap.on('webrtcExpectOffer', (message) => {
      this.handleWebRTCExpectOffer(message);
    });

    this.bootstrap.on('websocketPeerMetadata', (message) => {
      this.handleWebSocketPeerMetadata(message);
    });

    this.bootstrap.on('bridgeInvitationRequest', (requestMessage) => {
      this.handleBridgeInvitationRequest(requestMessage);
    });

    // CRITICAL: Handle bridge nodes received from bootstrap response (consolidated approach)
    this.bootstrap.on('bridgeNodesReceived', (data) => {
      this.handleBridgeNodesReceived(data);
    });
  }

  /**
   * Start the DHT
   */
  async start() {
    if (this.isStarted) {
      throw new Error('DHT already started');
    }

    console.log(`Starting Kademlia DHT with node ID: ${this.localNodeId.toString()}`);

    // Generate cryptographic key pair for token system
    if (!this.keyPair) {
      console.log('🔐 Generating cryptographic key pair for invitation tokens');
      this.keyPair = await InvitationToken.generateKeyPair();
      console.log('🔑 Key pair generated successfully:', {
        hasPublicKey: !!this.keyPair.publicKey,
        hasPrivateKey: !!this.keyPair.privateKey,
        hasCryptoKeys: !!this.keyPair.cryptoKeys,
        isNative: this.keyPair.isNative
      });
    }

    // Reset state variables
    this.isBootstrapped = false;
    this.useBootstrapForSignaling = true;

    // Stop any legacy DHT offer polling that might be running
    this.stopDHTOfferPolling();

    // Initialize transport managers through Factory
    console.log('🏗️ Initializing transport managers...');

    // Include bootstrap client reference for WebRTC signaling
    const transportOptionsWithBootstrap = {
      ...this.transportOptions,
      bootstrapClient: this.bootstrap,
      dht: this // Pass DHT reference so connection managers can check signaling mode
    };

    ConnectionManagerFactory.initializeTransports(transportOptionsWithBootstrap);

    // Initialize local node metadata (use bootstrapMetadata if available, fallback to defaults)
    const localMetadata = {
      isBridgeNode: false,
      nodeType: typeof process === 'undefined' ? 'browser' : 'nodejs',
      capabilities: typeof process === 'undefined' ? ['webrtc'] : ['websocket'],
      startTime: Date.now(),
      ...this.bootstrapMetadata  // Override with actual metadata from NodeDHTClient.getBootstrapMetadata()
    };

    console.log(`📋 Registering local node metadata:`, localMetadata);
    ConnectionManagerFactory.setPeerMetadata(this.localNodeId.toString(), localMetadata);

    // Set up routing table to listen to connection manager events
    this.setupRoutingTableEventHandlers();

    // Recreate bootstrap client if it was destroyed
    if (this.bootstrap.isDestroyed) {
      console.log('Recreating destroyed BootstrapClient');
      this.bootstrap = new BootstrapClient({
        bootstrapServers: this.options.bootstrapServers
      });
      this.setupBootstrapEventHandlers();
    }

    // Connect to bootstrap server and register with public key
    await this.bootstrap.connect(this.localNodeId.toString(), {
      publicKey: this.keyPair.publicKey,
      ...this.bootstrapMetadata
    });

    // Check if we're designated as genesis peer by bootstrap server
    // (This will be determined by bootstrap server based on -createNewDHT flag)

    // Request initial peers or genesis status
    const bootstrapResponse = await this.bootstrap.requestPeersOrGenesis(this.options.k);

    if (bootstrapResponse.isGenesis) {
      console.log('🌟 Bootstrap server designated this node as Genesis Peer');
      this._setGenesisPeer(true);
      const genesisToken = await InvitationToken.createGenesisMembershipToken(
        this.localNodeId.toString(),
        this.keyPair
      );
      this._setMembershipToken(genesisToken);
      console.log('🎫 Created genesis membership token');

      // Store our public key in DHT for others to verify our tokens
      await this.storePublicKey();
    }

    const initialPeers = bootstrapResponse.peers || [];
    console.log(`Received ${initialPeers.length} bootstrap peers`);

    // Connect to initial peers (but genesis nodes skip this if no peers available)
    if (initialPeers.length > 0 || !this.isGenesisPeer) {
      await this.connectToInitialPeers(initialPeers);
    } else {
      console.log('🌟 Genesis peer starting with no initial peers - DHT ready for token-based invitations');
      this.isBootstrapped = true; // Genesis peer is considered bootstrapped even without connections
    }

    // Initialize overlay network after DHT is fully ready
    if (!this.overlayNetwork) {
      console.log('🌐 Initializing overlay network for WebRTC signaling...');
      this.overlayNetwork = new OverlayNetwork(this, this.overlayOptions);
    }

    // Start maintenance tasks
    this.startMaintenanceTasks();

    this.isStarted = true;
    this.emit('started');

    return this;
  }

  /**
   * Connect to initial peers from bootstrap
   */
  async connectToInitialPeers(peers) {
    console.log(`🔍 Connecting to ${peers.length} bootstrap peers`);

    // CRITICAL: Check if we're already connected to DHT
    const connectedPeers = this.getConnectedPeers().length;
    const isDHTConnected = connectedPeers > 0;

    const connectionPromises = [];

    for (const peer of peers.slice(0, this.options.k)) {
      try {
        if (!this.isValidDHTPeer(peer.nodeId)) {
          continue;
        }

        // Store peer metadata if available (for WebSocket connections)
        // This must happen REGARDLESS of connection attempts for future use
        // Store peer information in routing table for future use
        if (peer.metadata) {
          // CRITICAL: Use getOrCreatePeerNode to ensure proper ID handling (no double-hashing)
          const peerNode = this.getOrCreatePeerNode(peer.nodeId, peer.metadata);
          console.log(`📋 Stored bootstrap peer metadata for ${peer.nodeId.substring(0, 8)}...:`, peer.metadata);
        }

        // Only connect to bootstrap peers if not already DHT-connected
        if (isDHTConnected) {
          continue;
        }

        // Check if this is a bridge node - they connect via dedicated bridgeNodesReceived handler
        if (peer.metadata?.isBridgeNode) {
          console.log(`🌉 Bridge node ${peer.nodeId.substring(0, 8)}... - will connect via bridgeNodesReceived handler`);
          // Skip connecting here - bridge nodes use dedicated connection path
        } else {
          // Regular peers: Just add to routing table, k-bucket maintenance will connect later
          console.log(`📋 Added peer ${peer.nodeId.substring(0, 8)}... to routing table (k-bucket maintenance will connect)`);
          // Peer metadata already stored above via getOrCreatePeerNode
        }
      } catch (error) {
        console.warn(`Failed to initiate connection to ${peer.nodeId}:`, error);
      }
    }

    // Check if we have peers in routing table (even if not connected yet)
    const routingTableSize = this.routingTable.getAllNodes().length;

    if (connectionPromises.length > 0) {
      // We have connection attempts (e.g., to bridge nodes)
      try {
        await Promise.race(connectionPromises);
        console.log('✅ Connected to initial peers');
        this.isBootstrapped = true;

        // Give connections more time to establish before considering DHT signaling
        setTimeout(() => {
          const actualConnections = this.getConnectedPeers().length;
          const routingEntries = this.routingTable.getAllNodes().length;

          if (actualConnections < routingEntries) {
            this.cleanupRoutingTable();
          }

          this.considerDHTSignaling();
        }, 5000); // 5 seconds delay - check DHT signaling readiness

      } catch (error) {
        console.warn('Failed to connect to any bootstrap peers:', error);
      }
    } else if (routingTableSize > 0) {
      // No immediate connections, but we have peers in routing table for k-bucket maintenance
      console.log(`📋 ${routingTableSize} peers added to routing table (k-bucket maintenance will establish connections)`);
      this.isBootstrapped = true;

      // Trigger k-bucket maintenance to connect to peers
      setTimeout(async () => {
        console.log('🔧 Triggering k-bucket maintenance for peer connections...');
        await this.refreshStaleBuckets();
        // CRITICAL: Also connect to discovered peers (refreshStaleBuckets only does discovery)
        await this.connectToRecentlyDiscoveredPeers();
      }, 1000); // Short delay to let routing table settle
    } else {
      console.warn('No peers available for bootstrap');
    }
  }

  /**
   * Handle peers received from bootstrap server
   */
  handleBootstrapPeers(peers) {
    console.log(`Received ${peers.length} peers from bootstrap server`);

    if (peers.length === 0) {
      console.log('No peers available from bootstrap server');
      return;
    }

    // Check if we're already connected to DHT
    const connectedPeers = this.getConnectedPeers().length;
    const isDHTConnected = connectedPeers > 0;

    if (isDHTConnected) {
      // We're a DHT-connected node - don't automatically offer connections
      // This would create bootstrap server dependency for all DHT nodes
      console.log(`🌐 DHT-connected node: Ignoring bootstrap peer list (${peers.length} peers)`);
      console.log(`💡 Use inviteNewClient(clientId) for out-of-band invitations`);
      return;
    } else if (this.isGenesisPeer) {
      // Genesis peer should connect to bridge nodes but not regular peers
      const bridgeNodes = peers.filter(peer => peer.metadata?.isBridgeNode);
      if (bridgeNodes.length > 0) {
        console.log(`🌟 Genesis peer: Connecting to ${bridgeNodes.length} bridge nodes to remove genesis status`);
        this.connectToInitialPeers(bridgeNodes).catch(error => {
          console.error('Failed to connect genesis to bridge nodes:', error);
        });
        return;
      } else {
        console.log(`🌟 Genesis peer: No bridge nodes available - use explicit invitations`);
        console.log(`💡 Use inviteNewClient(clientId) to invite specific peers`);
        return;
      }
    } else {
      // We're still bootstrap-only - store peer information but do not auto-connect
      console.log(`📋 Bootstrap-only node: Found ${peers.length} peers - waiting for explicit invitations`);
      console.log(`💡 Use inviteNewClient(clientId) to explicitly invite peers`);

      // Store peer metadata for future invitations, but do not auto-connect
      this.connectToInitialPeers(peers).catch(error => {
        console.debug('Peer metadata storage completed:', error);
      });
    }
  }

  /**
   * REMOVED: Legacy insecure genesis methods
   * Genesis peer status is now controlled by bootstrap server only
   */
  initializeAsGenesisPeer() {
    console.error('🚨 SECURITY: initializeAsGenesisPeer() removed');
    console.error('🔐 Use bootstrap server with -createNewDHT flag instead');
    throw new Error('Legacy genesis initialization disabled for security');
  }

  verifyGenesisPeer() {
    console.error('🚨 SECURITY: verifyGenesisPeer() removed');
    throw new Error('Legacy genesis verification disabled for security');
  }

  async forceConnectToPeer() {
    console.error('🚨 SECURITY: forceConnectToPeer() removed');
    throw new Error('Legacy force connection disabled for security');
  }

  /**
   * Store our public key in the DHT for token verification
   */
  async storePublicKey() {
    if (!this.keyPair) {
      throw new Error('No key pair available');
    }

    const publicKeyStorageKey = InvitationToken.getPublicKeyStorageKey(this.localNodeId.toString());
    console.log(`🔑 Storing public key in DHT: ${publicKeyStorageKey}`);

    try {
      await this.store(publicKeyStorageKey, {
        nodeId: this.localNodeId.toString(),
        publicKey: this.keyPair.publicKey,
        timestamp: Date.now()
      });
      console.log('✅ Public key stored in DHT');
    } catch (error) {
      console.error('❌ Failed to store public key in DHT:', error);
    }
  }

  /**
   * Retrieve a node's public key from the DHT
   */
  async getPublicKey(nodeId) {
    const publicKeyStorageKey = InvitationToken.getPublicKeyStorageKey(nodeId);
    try {
      const keyData = await this.get(publicKeyStorageKey);
      return keyData ? keyData.publicKey : null;
    } catch (error) {
      console.error(`Failed to retrieve public key for ${nodeId}:`, error);
      return null;
    }
  }

  /**
   * Create an invitation token for a new client
   */
  async createInvitationToken(inviteeNodeId, expiresInMs = 24 * 60 * 60 * 1000) {
    if (!this._membershipToken) {
      throw new Error('Cannot create invitation token - no membership token available');
    }

    if (!this.keyPair) {
      throw new Error('Cannot create invitation token - no key pair available');
    }

    console.log(`🎫 Creating invitation token for: ${inviteeNodeId}`);

    const token = await InvitationToken.createInvitationToken(
      this.localNodeId.toString(),
      this.keyPair,
      inviteeNodeId,
      expiresInMs
    );

    console.log(`✅ Created invitation token (expires: ${new Date(token.expires).toISOString()})`);
    return token;
  }

  /**
   * Validate an invitation token (called by bootstrap server)
   */
  async validateInvitationToken(token) {
    console.log(`🔍 Validating invitation token from ${token.inviter} for ${token.invitee}`);

    try {
      // Verify we are the claimed inviter
      if (token.inviter !== this.localNodeId.toString()) {
        return { valid: false, error: 'Token inviter does not match this node' };
      }

      // Verify token signature with our key pair
      const verification = await InvitationToken.verifyToken(token, this.keyPair.publicKey);
      if (!verification.valid) {
        return verification;
      }

      // Check if token was already consumed
      const consumedKey = InvitationToken.getConsumedTokenKey(token.nonce);
      const isConsumed = await this.get(consumedKey);

      if (isConsumed) {
        return { valid: false, error: 'Token already consumed' };
      }

      // Mark token as consumed in DHT
      await this.store(consumedKey, {
        inviter: token.inviter,
        invitee: token.invitee,
        consumedAt: Date.now()
      });

      console.log(`✅ Token validated and marked as consumed`);
      return { valid: true };

    } catch (error) {
      console.error('❌ Token validation failed:', error);
      return { valid: false, error: `Validation error: ${error.message}` };
    }
  }

  /**
   * Grant membership token to a newly joined peer
   */
  async grantMembershipToken(newPeerNodeId) {
    if (!this._membershipToken) {
      throw new Error('Cannot grant membership - no membership token available');
    }

    if (!this.keyPair) {
      throw new Error('Cannot grant membership - no key pair available');
    }

    console.log(`🎫 Granting membership token to: ${newPeerNodeId}`);

    const membershipToken = await InvitationToken.createMembershipToken(
      newPeerNodeId,
      this.localNodeId.toString(),
      this.keyPair,
      false // Not genesis
    );

    console.log(`✅ Created membership token for ${newPeerNodeId}`);
    return membershipToken;
  }

  /**
   * Invite a specific new client to join the DHT using token-based system
   * This method creates an invitation token and coordinates with bootstrap server
   */
  async inviteNewClient(clientId) {
    console.log(`🎯 Inviting new client to join DHT using token system: ${clientId}`);

    // Check if we have membership token (proves we're part of DHT)
    if (!this._membershipToken) {
      console.warn(`⚠️ Cannot invite ${clientId} - no membership token available`);
      return false;
    }

    // Validate client ID
    if (!this.isValidDHTPeer(clientId)) {
      console.warn(`⚠️ Cannot invite invalid client: ${clientId}`);
      return false;
    }

    // Don't connect to peers we're already connected to
    if (this.isPeerConnected(clientId)) {
      console.log(`🔗 Already connected to ${clientId}`);
      return true;
    }

    // Check if invitation is already in progress to prevent duplicates
    if (this.pendingInvitations.has(clientId)) {
      console.log(`🔄 Invitation to ${clientId} already in progress, skipping duplicate`);
      return false;
    }

    // Mark invitation as in progress
    this.pendingInvitations.add(clientId);
    console.log(`📝 Added ${clientId} to pending invitations`);

    // Set up timeout to clean up pending invitation if connection never succeeds
    setTimeout(() => {
      if (this.pendingInvitations.has(clientId)) {
        this.pendingInvitations.delete(clientId);
        console.log(`📝 Removed ${clientId} from pending invitations (timeout - connection never established)`);
      }
    }, 120000); // 2 minute timeout

    try {
      // Create invitation token for the client
      const invitationToken = await this.createInvitationToken(clientId, 30 * 60 * 1000); // 30 minute expiry

      // Temporarily reconnect to bootstrap if needed for invitation
      await this.ensureBootstrapConnectionForInvitation();

      // Send invitation token to bootstrap server to coordinate connection
      const invitationResult = await this.bootstrap.sendInvitation(clientId, invitationToken);

      if (!invitationResult.success) {
        console.warn(`Bootstrap server rejected invitation for ${clientId}: ${invitationResult.error}`);

        // Remove from pending invitations
        this.pendingInvitations.delete(clientId);
        console.log(`📝 Removed ${clientId} from pending invitations (bootstrap rejected)`);

        return false;
      }

      // Store target peer metadata from bootstrap response for transport selection
      if (invitationResult.data && invitationResult.data.targetPeerMetadata) {
        const targetMetadata = invitationResult.data.targetPeerMetadata;

        // Store metadata in peer node for connection-agnostic access
        const peerNode = this.getOrCreatePeerNode(clientId, targetMetadata);
        console.log(`📋 Stored peer metadata for ${clientId.substring(0, 8)}...:`, targetMetadata);
      }

      // CRITICAL FIX: Temporarily force bootstrap signaling for invitation process
      const wasUsingBootstrapSignaling = this.useBootstrapForSignaling;
      console.log(`🔄 Forcing bootstrap signaling for invitation (was: ${wasUsingBootstrapSignaling})`);
      this.useBootstrapForSignaling = true;

      try {
        // Declare peerNode outside conditional block for scope access
        let peerNode = null;

        // Create connection to the invited peer using the correct transport
        if (invitationResult.data && invitationResult.data.targetPeerMetadata) {
          const targetMetadata = invitationResult.data.targetPeerMetadata;
          console.log(`🔗 Connecting to invited peer using metadata: ${targetMetadata.nodeType}`);

          // Create connection using per-node connection manager
          peerNode = this.getOrCreatePeerNode(clientId, targetMetadata);
          console.log(`🔗 Creating connection to invited peer using ${targetMetadata.nodeType || 'browser'} transport`);

          // Check if connection already exists (race condition handling)
          if (this.isPeerConnected(clientId)) {
            console.log(`🔄 Connection to ${clientId} already exists, using existing connection`);
          } else {
            await peerNode.connectionManager.createConnection(clientId, true);
          }
        } else {
          console.log(`📤 Invitation sent - waiting for peer to connect (no metadata available)`);
        }

        // Wait for WebRTC connection to complete before disconnecting
        // CRITICAL FIX: Don't disconnect until WebRTC connection succeeds or fails
        const waitForConnection = () => {
          const checkInterval = setInterval(() => {
            const isConnected = this.isPeerConnected(clientId);
            const connectionState = peerNode?.connectionManager?.connectionStates?.get(clientId);

            if (isConnected && connectionState === 'connected') {
              console.log(`✅ WebRTC connection established to ${clientId.substring(0, 8)}... - safe to disconnect bootstrap`);
              clearInterval(checkInterval);

              // Restore previous signaling mode
              console.log(`🔄 Restoring signaling mode to: ${wasUsingBootstrapSignaling ? 'bootstrap' : 'DHT'}`);
              this.useBootstrapForSignaling = wasUsingBootstrapSignaling;

              // Disconnect from bootstrap after successful connection
              if (!wasUsingBootstrapSignaling) {
                console.log(`🔌 Disconnecting from bootstrap after successful WebRTC connection`);
                setTimeout(() => {
                  this.bootstrap.disableAutoReconnect();
                  this.bootstrap.disconnect();
                }, 5000); // Short delay to ensure connection is stable
              }
            } else if (connectionState === 'failed' || connectionState === 'disconnected') {
              console.log(`❌ WebRTC connection failed to ${clientId.substring(0, 8)}... - restoring signaling mode`);
              clearInterval(checkInterval);

              // Restore previous signaling mode
              console.log(`🔄 Restoring signaling mode to: ${wasUsingBootstrapSignaling ? 'bootstrap' : 'DHT'}`);
              this.useBootstrapForSignaling = wasUsingBootstrapSignaling;

              // Keep bootstrap connection for potential retry
              if (!wasUsingBootstrapSignaling) {
                console.log(`🔌 Keeping bootstrap connection for potential retry after failed WebRTC`);
                setTimeout(() => {
                  this.bootstrap.disableAutoReconnect();
                  this.bootstrap.disconnect();
                }, 30000); // Wait longer before disconnecting after failure
              }
            }
          }, 2000); // Check every 2 seconds

          // Fallback timeout to prevent infinite waiting
          setTimeout(() => {
            clearInterval(checkInterval);
            console.log(`⏰ WebRTC connection timeout reached - restoring signaling mode`);

            // Restore previous signaling mode
            console.log(`🔄 Restoring signaling mode to: ${wasUsingBootstrapSignaling ? 'bootstrap' : 'DHT'}`);
            this.useBootstrapForSignaling = wasUsingBootstrapSignaling;

            // Disconnect from bootstrap after timeout
            if (!wasUsingBootstrapSignaling) {
              console.log(`🔌 Disconnecting from bootstrap after WebRTC timeout`);
              setTimeout(() => {
                this.bootstrap.disableAutoReconnect();
                this.bootstrap.disconnect();
              }, 10000);
            }
          }, 60000); // 60 second fallback timeout
        };

        waitForConnection();

      } catch (error) {
        // Restore signaling mode even if connection failed
        console.log(`🔄 Restoring signaling mode after error: ${wasUsingBootstrapSignaling ? 'bootstrap' : 'DHT'}`);
        this.useBootstrapForSignaling = wasUsingBootstrapSignaling;
        throw error;
      }

      console.log(`✅ Successfully invited ${clientId} to join DHT with token-based system`);

      // NOTE: Don't remove from pendingInvitations here - cleanup happens when connection succeeds
      // this.pendingInvitations.delete(clientId);
      // console.log(`📝 Removed ${clientId} from pending invitations (success)`);

      return true;

    } catch (error) {
      console.error(`❌ Failed to invite client ${clientId}:`, error);

      // Remove from pending invitations
      this.pendingInvitations.delete(clientId);
      console.log(`📝 Removed ${clientId} from pending invitations (failure)`);

      return false;
    }
  }

  /**
   * Ensure bootstrap connection is available for sending invitations
   */
  async ensureBootstrapConnectionForInvitation() {
    if (this.bootstrap.isBootstrapConnected()) {
      console.log(`📡 Bootstrap already connected for invitation`);
      return;
    }

    console.log(`🔄 Temporarily reconnecting to bootstrap for invitation`);

    // Temporarily enable auto-reconnect for invitation coordination
    this.bootstrap.enableAutoReconnect();

    try {
      await this.bootstrap.connect(this.localNodeId.toString(), {
        publicKey: this.keyPair?.publicKey,
        isNative: this.keyPair?.isNative,
        ...this.bootstrapMetadata
      });

      // CRITICAL FIX: Wait for registration to complete before sending invitation
      console.log(`⏳ Waiting for registration confirmation from bootstrap server...`);
      await new Promise((resolve, reject) => {
        const timeout = setTimeout(() => {
          this.bootstrap.removeListener('registered', onRegistered);
          reject(new Error('Registration timeout - bootstrap server did not confirm registration'));
        }, 5000); // 5 second timeout for registration

        const onRegistered = (message) => {
          console.log(`✅ Registration confirmed by bootstrap server`);
          clearTimeout(timeout);
          this.bootstrap.removeListener('registered', onRegistered);
          resolve();
        };

        this.bootstrap.once('registered', onRegistered);
      });

      console.log(`✅ Temporarily reconnected to bootstrap for invitation with registration confirmed`);
    } catch (error) {
      console.error(`❌ Failed to reconnect to bootstrap for invitation:`, error);
      // Disable auto-reconnect again on error
      this.bootstrap.disableAutoReconnect();
      throw error;
    }
  }

  /**
   * Handle received invitation token from bootstrap server
   */
  async handleInvitationReceived(invitationMessage) {
    console.log(`📨 Processing received invitation from ${invitationMessage.fromPeer}`);

    try {
      const { fromPeer, invitationToken } = invitationMessage;

      // First, we need to get the inviter's public key to verify the token
      // In a real implementation, we'd look up the public key from DHT storage
      // For now, we'll trust the invitation if it's structurally valid

      // Basic validation of invitation token structure
      if (!invitationToken || !invitationToken.inviter || !invitationToken.invitee || !invitationToken.signature) {
        console.warn(`⚠️ Invalid invitation token structure from ${fromPeer}`);
        return false;
      }

      // Verify this invitation is actually for us
      if (invitationToken.invitee !== this.localNodeId.toString()) {
        console.warn(`⚠️ Invitation token is for ${invitationToken.invitee}, but we are ${this.localNodeId.toString()}`);
        return false;
      }

      // Check if invitation has expired
      if (Date.now() > invitationToken.expires) {
        console.warn(`⚠️ Invitation token from ${fromPeer} has expired`);
        return false;
      }

      console.log(`✅ Invitation token from ${fromPeer} appears valid`);

      // Mark the invitation token as consumed in DHT storage
      const consumedKey = InvitationToken.getConsumedTokenKey(invitationToken.nonce);
      this.storage.set(consumedKey, {
        consumedAt: Date.now(),
        consumedBy: this.localNodeId.toString(),
        originalInviter: fromPeer
      });

      // Create our membership token (this proves we're now part of the DHT)
      console.log(`🔑 Creating membership token granted by ${fromPeer}`);
      this._membershipToken = await InvitationToken.createMembershipToken(
        this.localNodeId.toString(), // holder
        fromPeer,                    // issuer
        this.keyPair,               // our key for signing future invitations
        false                       // not genesis
      );

      console.log(`✅ Membership token created - we can now invite others to join DHT`);

      // Store our public key in DHT for future verification
      const publicKeyStorageKey = InvitationToken.getPublicKeyStorageKey(this.localNodeId.toString());
      this.storage.set(publicKeyStorageKey, {
        publicKey: this.keyPair.publicKey,
        isNative: this.keyPair.isNative,
        timestamp: Date.now()
      });

      // CRITICAL FIX: Signal back to bootstrap server that we've accepted the invitation
      // Bootstrap server needs to coordinate WebRTC connection between inviter and invitee
      console.log(`📡 Notifying bootstrap server that invitation was accepted`);

      try {
        // Send acceptance notification to bootstrap server
        await this.bootstrap.sendMessage({
          type: 'invitation_accepted',
          fromPeer: this.localNodeId.toString(),
          toPeer: fromPeer,
          timestamp: Date.now()
        });

        console.log(`✅ Bootstrap server notified of invitation acceptance - WebRTC coordination should begin`);
      } catch (error) {
        console.error(`❌ Failed to notify bootstrap server of invitation acceptance:`, error);
        // Don't fail the invitation processing if notification fails
      }

      return true;

    } catch (error) {
      console.error('Error processing invitation:', error);
      return false;
    }
  }

  /**
   * Handle bridge invitation request from bootstrap server
   * Genesis peer should automatically invite the specified bridge node
   */
  async handleBridgeInvitationRequest(requestMessage) {
    console.log(`🌉 Received bridge invitation request for ${requestMessage.targetPeerId?.substring(0, 8)}...`);

    try {
      // Only genesis peers should handle bridge invitations
      if (!this.isGenesisPeer) {
        console.warn(`⚠️ Non-genesis peer received bridge invitation request - ignoring`);
        return false;
      }

      const bridgeNodeId = requestMessage.targetPeerId;
      const bridgeNodeInfo = requestMessage.bridgeNodeInfo;

      if (!bridgeNodeId || !bridgeNodeInfo) {
        console.warn(`⚠️ Invalid bridge invitation request - missing node ID or info`);
        return false;
      }

      console.log(`🎫 Genesis peer inviting bridge node ${bridgeNodeId.substring(0, 8)}...`);

      // Create invitation for bridge node
      const success = await this.inviteNewClient(bridgeNodeId);

      if (success) {
        console.log(`✅ Successfully invited bridge node ${bridgeNodeId.substring(0, 8)}...`);
        return true;
      } else {
        console.error(`❌ Failed to invite bridge node ${bridgeNodeId.substring(0, 8)}...`);
        return false;
      }

    } catch (error) {
      console.error('Error handling bridge invitation request:', error);
      return false;
    }
  }

  /**
   * Handle WebRTC start offer message from bootstrap server
   */
  async handleWebRTCStartOffer(message) {
    const { targetPeer, invitationId } = message;
    console.log(`🚀 Bootstrap server requesting WebRTC offer to ${targetPeer.substring(0, 8)}... (invitation: ${invitationId})`);

    try {
      // Get the peer connection manager
      const peerNode = this.getOrCreatePeerNode(targetPeer, { nodeType: 'browser' });

      if (peerNode && peerNode.connectionManager) {
        // Create WebRTC offer through the connection manager
        console.log(`📤 Creating WebRTC offer for ${targetPeer.substring(0, 8)}...`);
        await peerNode.connectionManager.createConnection(targetPeer, true); // true = initiator
        console.log(`✅ WebRTC offer creation initiated for ${targetPeer.substring(0, 8)}...`);
      } else {
        console.error(`❌ No connection manager available for ${targetPeer.substring(0, 8)}...`);
      }

    } catch (error) {
      console.error(`❌ Failed to create WebRTC offer for ${targetPeer}:`, error);
    }
  }

  /**
   * Handle WebRTC expect offer message from bootstrap server
   */
  async handleWebRTCExpectOffer(message) {
    const { fromPeer, invitationId } = message;
    console.log(`📥 Bootstrap server says to expect WebRTC offer from ${fromPeer.substring(0, 8)}... (invitation: ${invitationId})`);

    try {
      // CRITICAL: Track this peer as having pending WebRTC coordination to prevent interference
      if (!this.pendingWebRTCOffers) {
        this.pendingWebRTCOffers = new Set();
      }
      this.pendingWebRTCOffers.add(fromPeer);
      console.log(`🚫 Blocking emergency discovery for ${fromPeer.substring(0, 8)}... - expecting WebRTC offer`);

      // Auto-cleanup after 60 seconds to prevent permanent blocking
      setTimeout(() => {
        if (this.pendingWebRTCOffers && this.pendingWebRTCOffers.has(fromPeer)) {
          this.pendingWebRTCOffers.delete(fromPeer);
          console.log(`🧹 Cleaned up pending WebRTC offer block for ${fromPeer.substring(0, 8)}...`);
        }
      }, 60000);

      // Prepare to receive WebRTC offer
      const peerNode = this.getOrCreatePeerNode(fromPeer, { nodeType: 'browser' });

      if (peerNode && peerNode.connectionManager) {
        console.log(`⏳ Ready to receive WebRTC offer from ${fromPeer.substring(0, 8)}...`);
        // The connection manager should handle incoming offers automatically
        // No additional setup needed here - just ensuring the peer node exists
      } else {
        console.error(`❌ No connection manager available to receive offer from ${fromPeer.substring(0, 8)}...`);
      }

    } catch (error) {
      console.error(`❌ Failed to prepare for WebRTC offer from ${fromPeer}:`, error);
    }
  }

  /**
   * Handle WebSocket peer metadata from bootstrap server
   * Used for Node.js ↔ Node.js connections where metadata exchange is needed
   */
  async handleWebSocketPeerMetadata(message) {
    const { targetPeer, targetPeerMetadata, fromPeer, fromPeerMetadata, invitationId } = message;

    // This node is the inviter - connect to invitee using WebSocket
    if (targetPeer && targetPeerMetadata) {
      console.log(`🌐 Received WebSocket metadata for ${targetPeer.substring(0, 8)}... - initiating connection`);
      console.log(`   Listening address: ${targetPeerMetadata.listeningAddress}`);
      console.log(`   Node type: ${targetPeerMetadata.nodeType}`);

      try {
        // Create peer node with the received metadata
        const peerNode = this.getOrCreatePeerNode(targetPeer, targetPeerMetadata);

        // Initiate WebSocket connection using Perfect Negotiation
        if (peerNode && peerNode.connectionManager) {
          console.log(`🔗 Creating WebSocket connection to ${targetPeer.substring(0, 8)}...`);
          await peerNode.connectionManager.createConnection(targetPeer, true); // true = initiator
          console.log(`✅ WebSocket connection initiated to ${targetPeer.substring(0, 8)}...`);
        } else {
          console.error(`❌ No connection manager available for ${targetPeer.substring(0, 8)}...`);
        }

      } catch (error) {
        console.error(`❌ Failed to connect to ${targetPeer}:`, error);
      }
    }

    // This node is the invitee - store inviter metadata for reference
    if (fromPeer && fromPeerMetadata) {
      console.log(`📋 Received inviter metadata from ${fromPeer.substring(0, 8)}...`);
      console.log(`   Listening address: ${fromPeerMetadata.listeningAddress}`);
      console.log(`   Node type: ${fromPeerMetadata.nodeType}`);

      // Store metadata (connection will be initiated by the inviter)
      const peerNode = this.getOrCreatePeerNode(fromPeer, fromPeerMetadata);
      console.log(`⏳ Waiting for WebSocket connection from ${fromPeer.substring(0, 8)}...`);
    }
  }

  /**
   * CRITICAL: Handle bridge nodes received from bootstrap response
   * This is the missing piece that connects genesis peer to bridge nodes
   */
  async handleBridgeNodesReceived(data) {
    const { bridgeNodes, isGenesis, membershipToken } = data;

    console.log(`🌉 Received ${bridgeNodes.length} bridge nodes from bootstrap server (Genesis: ${isGenesis})`);

    try {
      // Connect to all bridge nodes for redundancy
      const connectionPromises = [];

      for (const bridgeNode of bridgeNodes) {
        console.log(`🔗 Connecting to bridge node ${bridgeNode.nodeId.substring(0, 8)}... at ${bridgeNode.metadata.listeningAddress}`);

        // Create peer node with bridge metadata
        const peerNode = this.getOrCreatePeerNode(bridgeNode.nodeId, {
          nodeType: 'nodejs',
          isBridgeNode: true,
          listeningAddress: bridgeNode.metadata.listeningAddress,
          capabilities: bridgeNode.metadata.capabilities,
          bridgeAuthToken: bridgeNode.metadata.bridgeAuthToken
        });

        // Create WebSocket connection to bridge node
        const connectionPromise = peerNode.connectionManager.createConnection(bridgeNode.nodeId, true)
          .then(() => {
            console.log(`✅ Connected to bridge node ${bridgeNode.nodeId.substring(0, 8)}...`);
            return bridgeNode.nodeId;
          })
          .catch(error => {
            console.error(`❌ Failed to connect to bridge node ${bridgeNode.nodeId.substring(0, 8)}...:`, error);
            return null;
          });

        connectionPromises.push(connectionPromise);
      }

      // Wait for at least one connection to succeed
      const results = await Promise.allSettled(connectionPromises);
      const successful = results.filter(r => r.status === 'fulfilled' && r.value !== null);

      if (successful.length > 0) {
        console.log(`🎉 Successfully connected to ${successful.length}/${bridgeNodes.length} bridge nodes`);

        // CRITICAL FIX: Explicitly add bridge nodes to routing table after successful connection
        for (const result of results) {
          if (result.status === 'fulfilled' && result.value !== null) {
            const bridgeNodeId = result.value;
            try {
              // Create DHTNode and add to routing table with connection manager
              const node = new DHTNode(bridgeNodeId, bridgeNodeId);
              node.lastSeen = Date.now(); // Mark as recently seen

              // Attach the connection manager from peerNodes
              if (this.peerNodes && this.peerNodes.has(bridgeNodeId)) {
                const peerNode = this.peerNodes.get(bridgeNodeId);
                node.connectionManager = peerNode.connectionManager;
                console.log(`📋 Attached connection manager to bridge node ${bridgeNodeId.substring(0, 8)}...`);
              } else {
                console.warn(`⚠️ No connection manager found for bridge node ${bridgeNodeId.substring(0, 8)}...`);
              }

              const addResult = this.routingTable.addNode(node);
              if (addResult) {
                console.log(`📋 Added bridge node ${bridgeNodeId.substring(0, 8)}... to routing table`);
              }
            } catch (error) {
              console.warn(`Failed to add bridge node ${bridgeNodeId} to routing table:`, error);
            }
          }
        }

        // Update genesis status - we're no longer isolated
        if (isGenesis) {
          console.log(`🌟 Genesis peer successfully connected to bridge nodes - ready for DHT operations`);
        }

        // Store membership token if provided
        if (membershipToken) {
          this.setMembershipToken(membershipToken);
        }

      } else {
        console.error(`❌ Failed to connect to any bridge nodes`);
      }

    } catch (error) {
      console.error(`❌ Error processing bridge nodes:`, error);
    }
  }

  /**
   * Handle new peer connection
   */
  handlePeerConnected(peerId) {
    // Validate that this is a proper DHT peer
    if (!this.isValidDHTPeer(peerId)) {
      console.warn(`❌ Invalid DHT peer: ${peerId}`);
      return;
    }

    // Clean up pending WebRTC offer tracking if connection succeeded
    if (this.pendingWebRTCOffers && this.pendingWebRTCOffers.has(peerId)) {
      this.pendingWebRTCOffers.delete(peerId);
      console.log(`✅ WebRTC coordination completed for ${peerId.substring(0, 8)}... - connection established`);
    }

    // Double-check connection with a small delay to ensure it's stable
    setTimeout(() => {
      if (!this.isPeerConnected(peerId)) {
        return;
      }

      if (this.routingTable.getNode(peerId)) {
        // Node already exists - still consider DHT signaling switch
        console.log(`📋 Node ${peerId} already in routing table - checking signaling mode`);
        this.considerDHTSignaling();
        return;
      }

      const node = new DHTNode(peerId, peerId);

      // Peer metadata will be set when connection manager is created

      const addResult = this.routingTable.addNode(node);

      if (addResult) {
        console.log(`📋 Added ${peerId} to routing table (${this.routingTable.getAllNodes().length} total)`);

        // CRITICAL FIX: Attach DHT message handlers immediately after adding to routing table
        // This ensures the peer can respond to DHT queries (find_node, find_value, etc.)
        // The getOrCreatePeerNode method has guards to prevent duplicate handler attachment
        try {
          this.getOrCreatePeerNode(peerId);
          console.log(`✅ DHT handlers initialized for newly connected peer ${peerId.substring(0, 8)}`);
        } catch (error) {
          console.error(`❌ Failed to initialize DHT handlers for ${peerId.substring(0, 8)}:`, error);
        }

        this.considerDHTSignaling();
      } else {
        // Even if adding failed, still check signaling mode
        this.considerDHTSignaling();
        return;
      }

      // Send ping to establish RTT
      this.sendPing(peerId).catch(error => {
        console.warn(`Failed to ping newly connected peer ${peerId}:`, error);
      });

      this.emit('peerConnected', peerId);
    }, 1000); // 1 second delay to ensure connection stability
  }

  /**
   * Consider switching to DHT-based signaling if we have sufficient peers
   */
  considerDHTSignaling() {
    // Only consider switching if we're currently using bootstrap signaling
    if (!this.useBootstrapForSignaling) {
      return; // Already using DHT signaling
    }

    const connectedPeers = this.getConnectedPeers().length;
    const routingTableSize = this.routingTable.getAllNodes().length;

    // Switch to DHT signaling if we have at least 1 stable connection
    // This aligns with the documentation expectation: ≥1 DHT connection
    if (connectedPeers >= 1 && routingTableSize >= 1) {
      console.log(`🌐 SWITCHING TO DHT SIGNALING: ${connectedPeers} connected peers, ${routingTableSize} routing table entries`);

      this.useBootstrapForSignaling = false;

      // Disable bootstrap auto-reconnect to prevent reconnection every ~6 minutes
      // It will be re-enabled temporarily when sending invitations
      if (this.bootstrap) {
        this.bootstrap.disableAutoReconnect();
      }

      // Emit event for UI updates
      this.emit('signalingModeChanged', {
        mode: 'dht',
        connectedPeers,
        routingTableSize
      });

      console.log('✅ DHT signaling mode activated - minimal server dependency achieved');
    } else {
      console.log(`📡 Staying in bootstrap signaling mode: ${connectedPeers} peers connected, ${routingTableSize} routing entries (need ≥1 for DHT signaling)`);
    }
  }

  /**
   * Validate that a peer ID represents a valid DHT peer
   */
  isValidDHTPeer(peerId) {
    // Filter out bootstrap server connections and invalid peer IDs

<<<<<<< HEAD
    // Silently reject our own node ID (find_node handler checks this explicitly too)
=======
>>>>>>> 03ce79a0
    if (peerId === this.localNodeId.toString()) {
      return false;
    }

    if (peerId.includes('bootstrap') || peerId.includes('server')) {
      return false;
    }

    if (peerId.startsWith('ws://') || peerId.startsWith('wss://')) {
      return false;
    }

    const hexPattern = /^[a-f0-9]{40,}$/i;
    if (!hexPattern.test(peerId)) {
      return false;
    }

    // Additional validation: peer must be either connected or have been discovered through invitation
    // This helps prevent random search target IDs from being treated as real peers
    if (!this.isPeerConnected(peerId) && !this.isPeerConnected(peerId)) {
      // Allow peer if it was discovered through invitation system or routing table
      if (!this.routingTable.getNode(peerId)) {
        console.debug(`🔍 Validating disconnected peer ${peerId.substring(0,8)}: not in routing table yet`);
      }
    }

    return true;
  }

  /**
   * Handle peer disconnection
   */
  handlePeerDisconnected(peerId) {
    console.log(`Peer disconnected: ${peerId}`);

    // Remove from routing table
    this.routingTable.removeNode(peerId);

    this.emit('peerDisconnected', peerId);

    // CRITICAL: If we've lost all connections, re-enable bootstrap auto-reconnect
    // This allows reconnection after sleep/wake or network issues
    const connectedPeers = this.getConnectedPeers().length;
    const routingTableSize = this.routingTable.getAllNodes().length;

    if (connectedPeers === 0 && routingTableSize === 0) {
      console.log('⚠️ Lost all connections - re-enabling bootstrap auto-reconnect for recovery');
      if (this.bootstrap) {
        this.bootstrap.enableAutoReconnect();

        // If not already connected to bootstrap, reconnect now to facilitate recovery
        if (!this.bootstrap.isBootstrapConnected()) {
          console.log('🔄 Reconnecting to bootstrap for network recovery...');
          this.bootstrap.connect(this.localNodeId.toString(), {
            publicKey: this.keyPair?.publicKey,
            isNative: this.keyPair?.isNative,
            ...this.bootstrapMetadata
          }).catch(error => {
            console.error('❌ Failed to reconnect to bootstrap for recovery:', error);
          });
        }
      }
      // Switch back to bootstrap signaling mode
      this.useBootstrapForSignaling = true;
    }
  }

  /**
   * Clean up routing table by removing peers without active WebRTC connections
   */
  cleanupRoutingTable() {
    const allNodes = this.routingTable.getAllNodes();
    let removedCount = 0;

    for (const node of allNodes) {
      const peerId = node.id.toString();
      if (!this.isPeerConnected(peerId)) {
        console.log(`Removing disconnected peer from routing table: ${peerId}`);
        this.routingTable.removeNode(peerId);
        removedCount++;
      }
    }

    if (removedCount > 0) {
      console.log(`Cleaned up ${removedCount} disconnected peers from routing table`);
    }

    return removedCount;
  }

  /**
   * Handle incoming message from peer
   */
  async handlePeerMessage(peerId, message) {
    // EMERGENCY: Sleep/Wake memory protection
    const currentTime = Date.now();
    const timeDiff = currentTime - this.lastSystemTime;

    // Detect sleep/wake cycle (system time jump > 60 seconds)
    if (timeDiff > this.sleepWakeThreshold) {
      console.warn(`🛌 Sleep/wake detected: ${Math.round(timeDiff/1000)}s gap - resetting message counters`);
      this.globalMessageCount = 0; // Reset counter after sleep/wake
      this.emergencyThrottleActive = false; // Reset throttle
    }
    this.lastSystemTime = currentTime;

    // Global message rate limiting to prevent memory exhaustion
    this.globalMessageCount++;
    if (this.globalMessageCount > this.globalMessageLimit) {
      if (!this.emergencyThrottleActive) {
        console.error(`🚨 EMERGENCY: Message flood detected (${this.globalMessageCount} messages) - activating emergency throttle`);
        this.emergencyThrottleActive = true;
      }

      // Drop messages during emergency throttle (except critical ones)
      if (message.type !== 'ping' && message.type !== 'pong') {
        return; // Silently drop non-critical messages
      }
    }

    console.log(`Message from ${peerId}:`, message.type);

    // CRITICAL: Update lastSeen timestamp for any message received to prevent stale node removal
    const peerNode = this.routingTable.getNode(peerId);
    if (peerNode) {
      peerNode.updateLastSeen();
    }

    try {
      switch (message.type) {
        case 'ping':
          await this.handlePing(peerId, message);
          break;
        case 'pong':
          await this.handlePong(peerId, message);
          break;
        case 'find_node':
          await this.handleFindNode(peerId, message);
          break;
        case 'find_value':
          await this.handleFindValue(peerId, message);
          break;
        case 'store':
          await this.handleStore(peerId, message);
          break;
        case 'ice_candidate':
          await this.handleICECandidate(peerId, message);
          break;
        case 'ice_request':
          await this.handleICERequest(peerId, message);
          break;
        case 'find_node_response':
          await this.handleFindNodeResponse(peerId, message);
          break;
        case 'store_response':
          await this.handleStoreResponse(peerId, message);
          break;
        case 'find_value_response':
          await this.handleFindValueResponse(peerId, message);
          break;
        case 'ice_response':
          await this.handleICEResponse(peerId, message);
          break;
        case 'webrtc_offer':
          if (this.overlayNetwork) {
            await this.overlayNetwork.handleWebRTCOffer(peerId, message);
          }
          break;
        case 'webrtc_answer':
          if (this.overlayNetwork) {
            await this.overlayNetwork.handleWebRTCAnswer(peerId, message);
          }
          break;
        case 'webrtc_ice':
          if (this.overlayNetwork) {
            await this.overlayNetwork.handleWebRTCIceCandidate(peerId, message);
          }
          break;
        case 'peer_discovery_request':
          await this.handlePeerDiscoveryRequest(peerId, message);
          break;
        case 'peer_discovery_response':
          await this.handlePeerDiscoveryResponse(peerId, message);
          break;
        case 'connection_request':
          await this.handleConnectionRequest(peerId, message);
          break;
        case 'connection_response':
          await this.handleConnectionResponse(peerId, message);
          break;
        case 'forward_invitation':
          await this.handleForwardInvitation(peerId, message);
          break;
        case 'create_invitation_for_peer':
          await this.handleCreateInvitationForPeer(peerId, message);
          break;
        default:
          console.warn(`Unknown message type from ${peerId}: ${message.type}`);
      }
    } catch (error) {
      console.error(`Error handling message from ${peerId}:`, error);
    }
  }



  /**
   * Handle incoming signal from bootstrap
   */
  async handleIncomingSignal(fromPeer, signal) {
    // Use getOrCreatePeerNode to ensure connection manager exists
    const peerNode = this.getOrCreatePeerNode(fromPeer);
    await peerNode.connectionManager.handleSignal(fromPeer, signal);
  }

  /**
   * Store ICE candidate in DHT for peer
   */
  async storeICECandidate(peerId, signal) {
    const key = `ice:${peerId}:${this.localNodeId.toString()}`;
    const value = {
      signal,
      timestamp: Date.now(),
      from: this.localNodeId.toString()
    };

    try {
      await this.store(key, value);
      console.log(`Stored ICE candidate for ${peerId} in DHT`);
    } catch (error) {
      console.error(`Failed to store ICE candidate for ${peerId}:`, error);
    }
  }

  /**
   * Request ICE candidates from DHT
   */
  async requestICECandidates(peerId) {
    const key = `ice:${this.localNodeId.toString()}:${peerId}`;

    try {
      const result = await this.get(key);
      if (result) {
        // Use getOrCreatePeerNode to ensure connection manager exists
        const peerNode = this.getOrCreatePeerNode(peerId);
        await peerNode.connectionManager.handleSignal(peerId, result.signal);
      }
    } catch (error) {
      console.error(`DHT ICE retrieval failed from ${peerId}:`, error);
    }
  }


  /**
   * Connect to peer using appropriate transport based on node type
   */
  async connectToPeerViaDHT(peerId) {

    // Skip if already connected
    if (this.isPeerConnected(peerId)) {
      console.log(`Already connected to ${peerId}`);
      return true;
    }

    // Skip if we already have a pending WebSocket connection request for this peer
    if (this.pendingWebSocketRequests.has(peerId)) {
      console.log(`⏳ WebSocket connection request already pending for ${peerId}`);
      return false;
    }

    try {
      // Use connection-agnostic approach: let connection manager handle transport selection
      console.log(`🔗 Connecting to peer ${peerId.substring(0, 8)}...`);

      const peerNode = this.getOrCreatePeerNode(peerId);
      await peerNode.connectionManager.createConnection(peerId, true);


      return true;
    } catch (error) {
      console.error(`Failed to connect to ${peerId} via DHT:`, error);

      // Clean up pending request on error
      this.pendingWebSocketRequests.delete(peerId);
      return false;
    }
  }

  /**
   * Poll DHT for answer from target peer
   */
  async pollForDHTAnswer(peerId, maxAttempts = 10, interval = 2000) {
    for (let attempt = 0; attempt < maxAttempts; attempt++) {
      try {
        const answerKey = `webrtc_answer:${peerId}:${this.localNodeId.toString()}`;
        const answerData = await this.get(answerKey);

        if (answerData) {
          console.log(`📥 Found answer from ${peerId} in DHT, applying...`);
          // Use getOrCreatePeerNode to ensure connection manager exists
          const peerNode = this.getOrCreatePeerNode(peerId);
          await peerNode.connectionManager.handleSignal(peerId, answerData.signal);
          return true;
        }

        console.log(`⏳ Waiting for answer from ${peerId} (attempt ${attempt + 1}/${maxAttempts})`);
        await new Promise(resolve => setTimeout(resolve, interval));
      } catch (error) {
        console.warn(`Error polling for answer from ${peerId}:`, error);
      }
    }

    console.warn(`⏰ Timeout waiting for answer from ${peerId}`);
    return false;
  }

  /**
   * Start periodic polling for incoming WebRTC offers from other peers
   */
  startDHTOfferPolling() {
    if (this.dhtOfferPollingInterval) {
      return; // Already started
    }

    this.dhtOfferPollingInterval = setInterval(async () => {
      try {
        await this.checkForIncomingOffers();
      } catch (error) {
        // Suppress polling errors unless critical
      }
    }, 5000); // Check every 5 seconds
  }

  /**
   * Stop DHT offer polling
   */
  stopDHTOfferPolling() {
    if (this.dhtOfferPollingInterval) {
      clearInterval(this.dhtOfferPollingInterval);
      this.dhtOfferPollingInterval = null;
      console.log('⏹️ Stopped DHT offer polling');
    }
  }

  /**
   * Check DHT for incoming WebRTC offers and respond to them
   */
  async checkForIncomingOffers() {
    const connectedPeers = this.getConnectedPeers();
    let routingNodes = this.routingTable.getAllNodes();

    // CRITICAL FIX: Clean up routing table first to avoid phantom peers
    this.cleanupRoutingTable();
    routingNodes = this.routingTable.getAllNodes(); // Refresh after cleanup

    // CHICKEN-AND-EGG FIX: Also scan DHT for offers from unknown peers
    // This allows peers to discover each other without being in routing tables first
    await this.discoverIncomingOffers();

    // Only check recently seen or valid peers to avoid phantom peer loops
    const validNodes = routingNodes.filter(node => {
      const peerId = node.id.toString();

      // Skip if already connected
      if (connectedPeers.includes(peerId)) {
        return false;
      }

      // Skip if it's our own node ID
      if (peerId === this.localNodeId.toString()) {
        return false;
      }

      // Skip if node hasn't been seen recently (avoid stale entries)
      const recentThreshold = Date.now() - (10 * 60 * 1000); // 10 minutes
      if (node.lastSeen && node.lastSeen < recentThreshold) {
        console.log(`Skipping stale node ${peerId} (last seen ${new Date(node.lastSeen).toISOString()})`);
        return false;
      }

      return true;
    });

    // Check for offers from valid peers
    for (const node of validNodes) {
      const peerId = node.id.toString();

      try {
        const offerKey = `webrtc_offer:${peerId}:${this.localNodeId.toString()}`;
        const offerData = await this.get(offerKey);

        if (offerData) {
          console.log(`📨 Found offer from ${peerId}, responding`);
          await this.respondToOffer(peerId, offerData.signal);
        }
      } catch (error) {
        // CRITICAL FIX: If we repeatedly fail to contact a peer, remove it from routing table
        // Track failed attempts
        if (!this.failedOfferChecks) {
          this.failedOfferChecks = new Map();
        }

        const failures = this.failedOfferChecks.get(peerId) || 0;
        this.failedOfferChecks.set(peerId, failures + 1);

        if (failures >= 3) {
          console.log(`🗑️ Removing stale peer ${peerId}`);
          this.routingTable.removeNode(peerId);
          this.failedOfferChecks.delete(peerId);
        }
      }
    }
  }

  /**
   * CHICKEN-AND-EGG FIX: Discover incoming offers from unknown peers
   * This method scans DHT storage for offers directed at us from any peer,
   * temporarily adds those peers to routing table, then removes them if connection fails
   */
  async discoverIncomingOffers() {
    try {
      const myNodeId = this.localNodeId.toString();
      const connectedPeers = this.getConnectedPeers();

      // Track peers we temporarily add for signaling
      if (!this.tempSignalingPeers) {
        this.tempSignalingPeers = new Set();
      }

      // Look through our local DHT storage for any offers directed at us
      // Format: webrtc_offer:senderNodeId:ourNodeId
      const offerPattern = `webrtc_offer:`;

      // Get all keys from local storage that might be offers
      const possibleOffers = [];
      for (const [key, value] of this.storage.entries()) {
        if (key.startsWith(offerPattern) && key.endsWith(`:${myNodeId}`)) {
          const parts = key.split(':');
          if (parts.length === 3) {
            const senderNodeId = parts[1];
            const receiverNodeId = parts[2];

            // Make sure it's really for us and not from us
            if (receiverNodeId === myNodeId && senderNodeId !== myNodeId) {
              possibleOffers.push({
                key,
                senderNodeId,
                offerData: value
              });
            }
          }
        }
      }

      // Process discovered offers
      for (const offer of possibleOffers) {
        const { senderNodeId, offerData } = offer;

        // Skip if already connected
        if (connectedPeers.includes(senderNodeId)) {
          continue;
        }

        // Skip if already in routing table
        if (this.routingTable.getNode(senderNodeId)) {
          continue;
        }

        // Validate sender is a proper DHT peer
        if (!this.isValidDHTPeer(senderNodeId)) {
          console.log(`🚫 Invalid sender for DHT signaling: ${senderNodeId}`);
          continue;
        }

        console.log(`🔍 Discovered incoming offer from unknown peer: ${senderNodeId}`);

        // TEMPORARILY add peer to routing table for signaling purposes
        const tempNode = new DHTNode(senderNodeId, 'temp-signaling');
        tempNode.lastSeen = Date.now();
        tempNode.isTemporaryForSignaling = true;

        const addResult = this.routingTable.addNode(tempNode);
        if (addResult) {
          this.tempSignalingPeers.add(senderNodeId);
          console.log(`📋 Temporarily added ${senderNodeId} to routing table for DHT signaling`);

          // Respond to the offer
          try {
            await this.respondToOffer(senderNodeId, offerData.signal);
          } catch (error) {
            console.error(`Failed to respond to offer from ${senderNodeId}:`, error);
            // Remove the temporary peer if response failed
            this.routingTable.removeNode(senderNodeId);
            this.tempSignalingPeers.delete(senderNodeId);
          }
        }
      }

      // Clean up temporary signaling peers that failed to connect after reasonable time
      this.cleanupFailedSignalingPeers();

    } catch (error) {
      console.error('Error discovering incoming offers:', error);
    }
  }

  /**
   * Clean up temporary signaling peers that haven't successfully connected
   */
  cleanupFailedSignalingPeers() {
    if (!this.tempSignalingPeers) return;

    const connectedPeers = this.getConnectedPeers();
    const failedPeers = [];

    for (const peerId of this.tempSignalingPeers) {
      if (!connectedPeers.includes(peerId)) {
        // Check how long it's been since we added this peer
        const node = this.routingTable.getNode(peerId);
        if (node && node.isTemporaryForSignaling) {
          const timeSinceAdded = Date.now() - (node.lastSeen || 0);
          // If it's been more than 2 minutes without connecting, remove it
          if (timeSinceAdded > 120000) {
            console.log(`🧹 Removing failed temporary signaling peer: ${peerId}`);
            this.routingTable.removeNode(peerId);
            failedPeers.push(peerId);
          }
        }
      } else {
        // Peer successfully connected, remove the temporary flag
        const node = this.routingTable.getNode(peerId);
        if (node && node.isTemporaryForSignaling) {
          delete node.isTemporaryForSignaling;
          console.log(`✅ Peer ${peerId} successfully connected, removing temporary signaling flag`);
        }
      }
    }

    // Remove failed peers from our tracking set
    for (const peerId of failedPeers) {
      this.tempSignalingPeers.delete(peerId);
    }
  }

  /**
   * Respond to an incoming WebRTC offer with an answer
   */
  async respondToOffer(peerId, offerSignal) {
    try {
      // Check if connection already exists (race condition handling)
      if (this.isPeerConnected(peerId)) {
        console.log(`🔄 Connection already exists for ${peerId}, using existing connection for offer`);
        // Use existing connection to handle the offer
        const existingPeerNode = this.getOrCreatePeerNode(peerId);
        await existingPeerNode.connectionManager.handleSignal(peerId, offerSignal);
        return;
      }

      // Create incoming connection to handle the offer
      const peerNode = this.getOrCreatePeerNode(peerId);
      await peerNode.connectionManager.createConnection(peerId, false); // false = not initiator

      console.log(`📥 Responding to offer from ${peerId}`);
      await peerNode.connectionManager.handleSignal(peerId, offerSignal);
    } catch (error) {
      // If connection already exists, try to use it for the offer
      if (error.message.includes('already exists')) {
        console.log(`🔄 Race condition detected for ${peerId}, using existing connection`);
        try {
          const peerNode = this.getOrCreatePeerNode(peerId);
          await peerNode.connectionManager.handleSignal(peerId, offerSignal);
        } catch (signalError) {
          console.error(`❌ Failed to handle offer signal for existing connection ${peerId}:`, signalError);
        }
      } else {
        console.error(`❌ Failed to respond to offer from ${peerId}:`, error);
      }
    }
  }

  /**
   * Connect to a specific peer using directed bootstrap workflow
   */
  async connectToPeerDirected(targetPeerId) {
    console.log(`Attempting directed connection to peer: ${targetPeerId}`);

    // Skip if already connected
    if (this.isPeerConnected(targetPeerId)) {
      console.log(`Already connected to ${targetPeerId}`);
      return true;
    }

    try {
      // First check if peer is online
      const peerLookupResult = await this.bootstrap.lookupPeer(targetPeerId);
      console.log(`Peer lookup result:`, peerLookupResult);

      if (!peerLookupResult || !peerLookupResult.online) {
        console.log(`Peer ${targetPeerId} is not online, waiting...`);

        // Wait for peer to come online
        await this.bootstrap.waitForPeer(targetPeerId);

        // Set up listener for when peer becomes available
        return new Promise((resolve, reject) => {
          const timeout = setTimeout(() => {
            this.bootstrap.off('peerAvailable', handler);
            reject(new Error(`Timeout waiting for peer ${targetPeerId}`));
          }, 30000);

          const handler = (message) => {
            if (message.targetPeerId === targetPeerId) {
              clearTimeout(timeout);
              this.bootstrap.off('peerAvailable', handler);
              this.initiateDirectedConnection(targetPeerId).then(resolve).catch(reject);
            }
          };

          this.bootstrap.on('peerAvailable', handler);
        });
      } else {
        // Peer is online, initiate connection immediately
        return await this.initiateDirectedConnection(targetPeerId);
      }
    } catch (error) {
      console.error(`Failed to connect to ${targetPeerId}:`, error);
      return false;
    }
  }

  /**
   * Initiate the actual WebRTC connection to a peer
   */
  async initiateDirectedConnection(targetPeerId, retryCount = 0) {
    const maxRetries = 2;

    try {
      // Send join request through bootstrap
      await this.bootstrap.joinPeer(targetPeerId);

      // Create connection using appropriate transport
      console.log(`Creating directed connection to ${targetPeerId} (attempt ${retryCount + 1}/${maxRetries + 1})`);
      const peerNode = this.getOrCreatePeerNode(targetPeerId);
      await peerNode.connectionManager.createConnection(targetPeerId, true);

      // Wait a bit for connection to establish
      await new Promise(resolve => setTimeout(resolve, 5000));

      // Check if connection succeeded
      if (this.isPeerConnected(targetPeerId)) {
        console.log(`Successfully connected to ${targetPeerId}`);
        return true;
      }

      // If not connected and we have retries left, try again
      if (retryCount < maxRetries) {
        console.log(`Connection attempt ${retryCount + 1} failed, retrying...`);
        // Clean up failed connection
        const peerNode = this.routingTable.getNode(targetPeerId);
        if (peerNode && peerNode.connectionManager && peerNode.connectionManager.isConnected && peerNode.connectionManager.isConnected(targetPeerId)) {
          peerNode.connectionManager.destroyConnection(targetPeerId);
        }
        return this.initiateDirectedConnection(targetPeerId, retryCount + 1);
      }

      return false;
    } catch (error) {
      console.error(`Failed to initiate connection to ${targetPeerId} (attempt ${retryCount + 1}):`, error);

      // Retry on certain errors
      if (retryCount < maxRetries &&
          (error.message.includes('timeout') || error.message.includes('failed'))) {
        console.log(`Retrying connection due to error: ${error.message}`);
        return this.initiateDirectedConnection(targetPeerId, retryCount + 1);
      }

      return false;
    }
  }

  /**
   * Handle ICE candidate message
   */
  async handleICECandidate(peerId, message) {
    const { signal, requestId } = message;

    try {
      // Use getOrCreatePeerNode to ensure connection manager exists
      const peerNode = this.getOrCreatePeerNode(peerId);
      await peerNode.connectionManager.handleSignal(peerId, signal);

      if (requestId) {
        this.sendMessage(peerId, {
          type: 'ice_response',
          requestId,
          success: true
        });
      }
    } catch (error) {
      console.error(`Error handling ICE candidate from ${peerId}:`, error);

      if (requestId) {
        this.sendMessage(peerId, {
          type: 'ice_response',
          requestId,
          success: false,
          error: error.message
        });
      }
    }
  }

  /**
   * Handle ICE request message
   */
  async handleICERequest(peerId, message) {
    const { targetPeer, requestId } = message;

    try {
      // Look up ICE candidates for target peer
      await this.requestICECandidates(targetPeer);

      this.sendMessage(peerId, {
        type: 'ice_response',
        requestId,
        success: true
      });
    } catch (error) {
      this.sendMessage(peerId, {
        type: 'ice_response',
        requestId,
        success: false,
        error: error.message
      });
    }
  }

  /**
   * Send ping to peer
   */
  async sendPing(peerId) {
    const message = {
      type: 'ping',
      requestId: this.generateRequestId(),
      timestamp: Date.now(),
      nodeId: this.localNodeId.toString()
    };

    try {
      await this.sendMessage(peerId, message);
    } catch (error) {
      console.error(`Failed to ping ${peerId}:`, error);

      // Mark peer as failed
      const node = this.routingTable.getNode(peerId);
      if (node) {
        node.recordFailure();
      }
    }
  }

  /**
   * Handle ping message
   */
  async handlePing(peerId, message) {
    const response = {
      type: 'pong',
      requestId: message.requestId,
      timestamp: Date.now(),
      nodeId: this.localNodeId.toString()
    };

    await this.sendMessage(peerId, response);
  }

  /**
   * Handle pong message
   */
  async handlePong(peerId, message) {
    const rtt = Date.now() - message.timestamp;

    const node = this.routingTable.getNode(peerId);
    if (node) {
      node.recordPing(rtt);
    }

    console.log(`Pong from ${peerId}, RTT: ${rtt}ms`);
  }

  /**
   * Find node operation
   */
  async findNode(targetId, options = {}) {
    const target = typeof targetId === 'string' ?
      DHTNodeId.fromString(targetId) : targetId;

    // Track bucket activity for proper Kademlia staleness tracking
    const targetBucketIndex = this.routingTable.getBucketIndex(target);
    this.bucketLastActivity.set(targetBucketIndex, Date.now());

    const closest = this.routingTable.findClosestNodes(target, this.options.k);
    const contacted = new Set();
    const results = new Set();

    // Add initial closest nodes
    for (const node of closest) {
      results.add(node);
    }

    // Iteratively query closer nodes
    let activeQueries = 0;
    const maxConcurrent = this.options.alpha;

    while (true) {
      const candidates = Array.from(results)
        .filter(node => !contacted.has(node.id.toString()))
        .filter(node => !node.id.equals(this.localNodeId)) // Don't try to connect to ourselves
        .filter(node => {
          // CRITICAL FIX: Only query nodes that have active connections
          const isConnected = this.isPeerConnected(node.id.toString());
          if (!isConnected) {
            console.log(`🔗 Skipping find_node query to non-connected node: ${node.id.toString().substring(0, 8)}...`);
          }
          return isConnected;
        })
        .sort((a, b) => {
          const distA = a.id.xorDistance(target);
          const distB = b.id.xorDistance(target);
          return distA.compare(distB);
        })
        .slice(0, maxConcurrent);

      if (candidates.length === 0 || activeQueries >= maxConcurrent) {
        break;
      }

      // Query candidates in parallel
      const queryPromises = candidates.map(async (node) => {
        contacted.add(node.id.toString());
        activeQueries++;

        try {
          const response = await this.sendFindNode(node.id.toString(), target, options);
          for (const peer of response.nodes || []) {
            const peerNode = DHTNode.fromCompact(peer);

            // CRITICAL: Add discovered peers to routing table (this is core Kademlia behavior)
            // findNode MUST populate routing table with discovered nodes for proper DHT function
            const peerId = peerNode.id.toString();

            // Skip ourselves
            if (peerId === this.localNodeId.toString()) {
              continue;
            }

            // TODO: make more efficient at some point
            if ([...results].some(peer => peer.id.toString() === peerId)) {
              continue;
            }

            results.add(peerNode);

            // Only add valid DHT peers that aren't already known
            if (this.isValidDHTPeer(peerId) && !this.routingTable.getNode(peerId)) {
              // Check if peer is in failure backoff
              const backoffUntil = this.peerFailureBackoff.get(peerId);
              if (backoffUntil && Date.now() < backoffUntil) {
                console.log(`⏳ Skipping peer ${peerId.substring(0, 8)}... in failure backoff`);
                continue;
              }

              const addResult = this.routingTable.addNode(peerNode);
              if (addResult) {
                console.log(`📋 findNode discovered new peer: ${peerId.substring(0, 8)}...`);

                // Store endpoint information in peer node metadata
                if (peerNode.endpoint) {
                  peerNode.setMetadata('endpoint', peerNode.endpoint);
                }

                // Queue for immediate connection attempt (non-blocking)
                this.queuePeerForConnection(peerId);
              }
            }
          }
        } catch (error) {
          console.warn(`Find node query failed for ${node.id.toString()}:`, error);

          // Track failed peer queries to prevent repeated attempts
          const peerId = node.id.toString();
          const currentFailures = this.failedPeerQueries.get(peerId) || 0;
          this.failedPeerQueries.set(peerId, currentFailures + 1);

          // If peer has failed multiple times, remove from routing table and add backoff
          if (currentFailures >= 2) { // 3rd failure
            // Check if peer is still in routing table before removing
            if (this.routingTable.getNode(peerId)) {
              console.log(`🗑️ Removing repeatedly failing peer ${peerId} from routing table (${currentFailures + 1} failures)`);
              this.routingTable.removeNode(peerId);
            } else {
              console.log(`⚠️ Peer ${peerId} already removed from routing table (${currentFailures + 1} failures)`);
            }

            // Add backoff to prevent re-adding this peer for a while
            this.peerFailureBackoff.set(peerId, Date.now() + (5 * 60 * 1000)); // 5 minute backoff
          }
        } finally {
          activeQueries--;
        }
      });

      await Promise.allSettled(queryPromises);
    }

    return Array.from(results)
      .sort((a, b) => {
        const distA = a.id.xorDistance(target);
        const distB = b.id.xorDistance(target);
        return distA.compare(distB);
      })
      .slice(0, this.options.k);
  }

  /**
   * Send find node request
   */
  async sendFindNode(peerId, targetId, options = {}) {
    // CRITICAL: Never try to query ourselves
    if (peerId === this.localNodeId.toString()) {
      throw new Error(`Cannot send find_node query to self: ${peerId}`);
    }

    // Check if peer is in failure backoff
    // Emergency bypass: Allow backoff bypass in emergency discovery mode
    const backoffUntil = this.peerFailureBackoff.get(peerId);
    const isEmergencyBypass = options.emergencyBypass === true;

    if (backoffUntil && Date.now() < backoffUntil && !isEmergencyBypass) {
      throw new Error(`Peer ${peerId} is in failure backoff until ${new Date(backoffUntil).toISOString()}`);
    }

    if (isEmergencyBypass && backoffUntil) {
      console.log(`🚨 Emergency bypass: allowing find_node to ${peerId.substring(0, 8)}... despite backoff until ${new Date(backoffUntil).toISOString()}`);
    }

    // RATE LIMIT: Check if we've sent find_node to this peer recently
    // Emergency bypass: Allow rate limit bypass in emergency discovery mode
    const lastFindNode = this.findNodeRateLimit.get(peerId);

    if (lastFindNode && Date.now() - lastFindNode < this.findNodeMinInterval && !isEmergencyBypass) {
      const waitTime = this.findNodeMinInterval - (Date.now() - lastFindNode);
      console.log(`🚫 Rate limiting find_node to ${peerId.substring(0, 8)}... (wait ${Math.round(waitTime/1000)}s)`);
      throw new Error(`Rate limited: must wait ${Math.round(waitTime/1000)}s before sending another find_node to ${peerId}`);
    }

    if (isEmergencyBypass && lastFindNode) {
      console.log(`🚨 Emergency bypass: allowing find_node to ${peerId.substring(0, 8)}... despite rate limit`);
    }

    // Record this find_node request
    this.findNodeRateLimit.set(peerId, Date.now());

    // Verify connection before sending request
    if (!this.isPeerConnected(peerId)) {
      throw new Error(`No connection to peer ${peerId}`);
    }

    const message = {
      type: 'find_node',
      requestId: this.generateRequestId(),
      target: targetId.toString(),
      nodeId: this.localNodeId.toString()
    };

    return this.sendRequestWithResponse(peerId, message);
  }

  /**
   * Handle find node request
   */
  async handleFindNode(peerId, message) {
    const targetId = DHTNodeId.fromString(message.target);
    const closestNodes = this.routingTable.findClosestNodes(targetId, this.options.k);

    const response = {
      type: 'find_node_response',
      requestId: message.requestId,
      nodes: closestNodes.map(node => node.toCompact())
    };

    await this.sendMessage(peerId, response);
  }

  /**
   * Store key-value pair in DHT
   */
  async store(key, value) {
<<<<<<< HEAD
    this.logger.info(`📝 Storing key: ${key}`);
    this.logger.debug(`Current routing table size: ${this.routingTable.getAllNodes().length}`);
    this.logger.debug(`Connected peers: ${this.getConnectedPeers().length}`);
=======
    console.log(`Storing key: ${key}`);
    console.log(`Current routing table size: ${this.routingTable.getAllNodes().length}`);
    console.log(`Connected peers: ${this.getConnectedPeers().length}`);
>>>>>>> 03ce79a0

    // Clean routing table of disconnected peers before operations
    this.cleanupRoutingTable();

    const keyId = DHTNodeId.fromString(key);
    const closestNodes = await this.findNode(keyId);

<<<<<<< HEAD
    // Filter to only peers with active connections
=======
    // Filter to only peers with active WebRTC connections
>>>>>>> 03ce79a0
    const connectedClosestNodes = closestNodes.filter(node => {
      const peerId = node.id.toString();
      if (peerId === this.localNodeId.toString()) return false; // ignore self
      const isConnected = this.isPeerConnected(peerId);
      if (!isConnected) {
        this.logger.debug(`   Node ${peerId.substring(0, 8)}... not connected, skipping replication`);
      }
      return isConnected;
    });

<<<<<<< HEAD
    this.logger.info(`   Found ${closestNodes.length} closest nodes, ${connectedClosestNodes.length} connected`);
    this.logger.info(`   Will replicate to ${Math.min(connectedClosestNodes.length, this.options.replicateK)} nodes (replicateK=${this.options.replicateK})`);
=======
>>>>>>> 03ce79a0

    // Store locally if we're one of the closest
    const localDistance = this.localNodeId.xorDistance(keyId);
    const shouldStoreLocally = connectedClosestNodes.length < this.options.replicateK ||
      connectedClosestNodes.some(node => {
        const nodeDistance = node.id.xorDistance(keyId);
        return localDistance.compare(nodeDistance) <= 0;
      });

    if (shouldStoreLocally) {
      this.storage.set(key, {
        value,
        timestamp: Date.now(),
        publisher: this.localNodeId.toString()
      });
      this.logger.info(`   ✅ Stored locally (we are one of the ${this.options.replicateK} closest nodes)`);
    } else {
      this.logger.debug(`   Skipping local storage (not one of the ${this.options.replicateK} closest nodes)`);
    }

    // Store on closest connected nodes
    const targetNodes = connectedClosestNodes.slice(0, this.options.replicateK);
    this.logger.info(`   Replicating to ${targetNodes.length} peers...`);

    const storePromises = targetNodes.map(node => {
      const peerId = node.id.toString();
      this.logger.debug(`   → Sending store to ${peerId.substring(0, 8)}...`);
      return this.sendStore(peerId, key, value);
    });

    const results = await Promise.allSettled(storePromises);
    const successes = results.filter(r => r.status === 'fulfilled').length;
<<<<<<< HEAD
    const failures = results.filter(r => r.status === 'rejected');

    this.logger.info(`   ✅ Replication complete: ${successes}/${targetNodes.length} successful`);
    if (failures.length > 0) {
      this.logger.warn(`   ⚠️ ${failures.length} replication failures`);
      failures.forEach((f, i) => {
        this.logger.debug(`      Failed to ${targetNodes[i].id.toString().substring(0, 8)}...: ${f.reason}`);
      });
    }
=======
    // const failures = results.filter(r => r.status === 'rejected');

>>>>>>> 03ce79a0

    // Add to republish queue
    this.republishQueue.set(key, Date.now() + this.options.republishInterval);

<<<<<<< HEAD
    return successes > 0 || shouldStoreLocally;
=======
    return successes > 0;
>>>>>>> 03ce79a0
  }

  /**
   * Send store request
   */
  async sendStore(peerId, key, value) {
    // Verify connection before sending request
    if (!this.isPeerConnected(peerId)) {
      throw new Error(`No connection to peer ${peerId}`);
    }

    const message = {
      type: 'store',
      requestId: this.generateRequestId(),
      key,
      value,
      nodeId: this.localNodeId.toString()
    };

    return this.sendRequestWithResponse(peerId, message);
  }

  /**
   * Handle store request
   */
  async handleStore(peerId, message) {
    const { key, value } = message;

    // Store the value
    this.storage.set(key, {
      value,
      timestamp: Date.now(),
      publisher: peerId
    });

    console.log(`Stored key ${key} from ${peerId}`);

    const response = {
      type: 'store_response',
      requestId: message.requestId,
      success: true
    };

    await this.sendMessage(peerId, response);
  }

  /**
   * Get value from DHT
   */
  async get(key) {
    // Check local storage first
    if (this.storage.has(key)) {
      const stored = this.storage.get(key);
      return stored.value;
    }

    // Search DHT
    const keyId = DHTNodeId.fromString(key);
    const closestNodes = await this.findNode(keyId);

    // Query nodes for the value
    for (const node of closestNodes) {
      try {
        const response = await this.sendFindValue(node.id.toString(), key);
        if (response.found && response.value !== undefined) {
          return response.value;
        }
      } catch (error) {
        console.warn(`Find value query failed for ${node.id.toString()}:`, error);
      }
    }

    return null;
  }

  /**
   * Send find value request
   */
  async sendFindValue(peerId, key) {
    // Check if peer is in failure backoff
    const backoffUntil = this.peerFailureBackoff.get(peerId);
    if (backoffUntil && Date.now() < backoffUntil) {
      throw new Error(`Peer ${peerId} is in failure backoff until ${new Date(backoffUntil).toISOString()}`);
    }

    // Verify connection before sending request
    if (!this.isPeerConnected(peerId)) {
      throw new Error(`No connection to peer ${peerId}`);
    }

    const message = {
      type: 'find_value',
      requestId: this.generateRequestId(),
      key,
      nodeId: this.localNodeId.toString()
    };

    return this.sendRequestWithResponse(peerId, message);
  }

  /**
   * Handle find value request
   */
  async handleFindValue(peerId, message) {
    const { key } = message;

    if (this.storage.has(key)) {
      // Return the value
      const stored = this.storage.get(key);
      const response = {
        type: 'find_value_response',
        requestId: message.requestId,
        found: true,
        value: stored.value
      };
      await this.sendMessage(peerId, response);
    } else {
      // Return closest nodes
      const keyId = DHTNodeId.fromString(key);
      const closestNodes = this.routingTable.findClosestNodes(keyId, this.options.k);

      const response = {
        type: 'find_value_response',
        requestId: message.requestId,
        found: false,
        nodes: closestNodes.map(node => node.toCompact())
      };
      await this.sendMessage(peerId, response);
    }
  }

  /**
   * Send message to peer using per-node connection manager
   */
  async sendMessage(peerId, message) {
    try {
      // Use getOrCreatePeerNode to ensure connection manager exists
      const peerNode = this.getOrCreatePeerNode(peerId);
      return await peerNode.connectionManager.sendMessage(peerId, message);
    } catch (error) {
      console.error(`❌ Failed to send ${message.type} to ${peerId.substring(0, 8)}...: ${error.message}`);

      // Add debugging info for connection state
      const peerNode = this.routingTable.getNode(peerId);
      if (peerNode && peerNode.connectionManager) {
        const isConnected = peerNode.connectionManager.isConnected(peerId);
        console.error(`   Connection state: isConnected=${isConnected}`);
        console.error(`   Connection manager type: ${peerNode.connectionManager.constructor.name}`);
      } else {
        console.error(`   No connection manager found for peer`);
      }

      throw error;
    }
  }

  /**
   * Check if peer is connected using per-node connection manager
   */
  isPeerConnected(peerId) {
    // CRITICAL FIX: Add null check to prevent TypeError
    if (!peerId) {
      console.warn('⚠️ isPeerConnected called with undefined/null peerId');
      return false;
    }

    const peerNode = this.routingTable.getNode(peerId);
    if (peerNode && peerNode.connectionManager) {
      return peerNode.connectionManager.isConnected(peerId);
    }

    // CRITICAL FIX: Also check for WebSocket connections that might not be in routing table yet
    // This prevents premature cleanup of successfully connected WebSocket peers
    if (this.peerNodes && this.peerNodes.has(peerId)) {
      const directPeerNode = this.peerNodes.get(peerId);
      if (directPeerNode && directPeerNode.connectionManager) {
        return directPeerNode.connectionManager.isConnected(peerId);
      }
    }

    return false;
  }

  /**
   * Get all connected peers from all connection managers
   * IMPROVED: This method should return consistent results even during connection establishment
   */
  getConnectedPeers() {
    const connectedPeers = [];
    const allNodes = this.routingTable.getAllNodes();

    // Check nodes in routing table with connection managers
    for (const node of allNodes) {
      if (node.connectionManager && node.connectionManager.isConnected && node.connectionManager.isConnected(node.id.toString())) {
        connectedPeers.push(node.id.toString());
      }
    }

    // CRITICAL FIX: Also check direct peerNodes for WebSocket connections not yet in routing table
    if (this.peerNodes) {
      for (const [peerId, peerNode] of this.peerNodes.entries()) {
        if (peerNode && peerNode.connectionManager && peerNode.connectionManager.isConnected(peerId)) {
          // Only add if not already in connectedPeers
          if (!connectedPeers.includes(peerId)) {
            connectedPeers.push(peerId);
          }
        }
      }
    }

    return connectedPeers;
  }

  /**
   * Get or create DHTNode with connection manager for peer
   * @param {string} peerId - Peer ID
   * @param {object} metadata - Optional peer metadata
   * @returns {DHTNode} Node with connection manager
   */
  getOrCreatePeerNode(peerId, metadata = {}) {
    // Initialize peerNodes Map if needed
    if (!this.peerNodes) {
      this.peerNodes = new Map();
    }

    let peerNode = this.routingTable.getNode(peerId);
    if (!peerNode) {
      peerNode = new DHTNode(peerId);
      // Store metadata on the node
      for (const [key, value] of Object.entries(metadata)) {
        peerNode.setMetadata(key, value);
      }

      // CRITICAL: Add to routing table if we have metadata (discovered peer)
      // Node will have connection = null until k-bucket maintenance connects
      if (Object.keys(metadata).length > 0) {
        console.log(`📋 Adding discovered peer ${peerId.substring(0, 8)}... to routing table with metadata (not yet connected)`);
        this.routingTable.addNode(peerNode);
      }
      // If no metadata, wait for actual connection via peerConnected event
    }

    // CRITICAL FIX: Always store in peerNodes Map for connection management
    this.peerNodes.set(peerId, peerNode);

    // Create connection manager if not exists
    if (!peerNode.connectionManager) {
      // CRITICAL: Only reuse serverConnectionManager if peer already connected via server
      // For new outgoing connections, create a dedicated client connection manager
      const isAlreadyConnectedViaServer = this.serverConnectionManager &&
                                           this.serverConnectionManager.isConnected(peerId);

      if (isAlreadyConnectedViaServer) {
        // Peer already connected via our WebSocket server - reuse server manager
        console.log(`🔗 Reusing server connection manager for already-connected peer ${peerId.substring(0, 8)}...`);
        peerNode.connectionManager = this.serverConnectionManager;

        // CRITICAL: Set up event handler for server connection manager too
        if (this.connectionManagerEventHandler && !this.serverEventHandlerAttached) {
          this.serverConnectionManager.on('peerConnected', this.connectionManagerEventHandler);
          this.serverEventHandlerAttached = true;
          console.log(`🔗 Event handler attached to server connection manager`);
        }
      } else {
        // Create new CLIENT connection manager for outgoing connections
        // CRITICAL: Pass DHTNode's metadata directly - routing table is single source of truth
        console.log(`🔗 Creating CLIENT connection manager for outgoing connection to ${peerId.substring(0, 8)}...`);
        peerNode.connectionManager = ConnectionManagerFactory.getManagerForPeer(peerId, peerNode.metadata);

        // CRITICAL: Initialize connection manager with local node ID
        peerNode.connectionManager.initialize(this.localNodeId.toString());

        // CRITICAL: Set up event handler for peerConnected events (only once)
        if (this.connectionManagerEventHandler && !peerNode.connectionManager._dhtEventHandlersAttached) {
          peerNode.connectionManager.on('peerConnected', this.connectionManagerEventHandler);
          console.log(`🔗 Event handler attached to ${peerNode.connectionManager.constructor.name} for ${peerId.substring(0, 8)}`);

          // CRITICAL: Set up event handler for metadata updates (WebRTC handshakes)
          peerNode.connectionManager.on('metadataUpdated', (event) => {
            console.log(`📋 Updating routing table metadata for ${event.peerId.substring(0, 8)}`);
            const node = this.routingTable.getNode(event.peerId);
            if (node) {
              // Update the routing table node with the new metadata
              for (const [key, value] of Object.entries(event.metadata)) {
                node.setMetadata(key, value);
                console.log(`📋 Updated routing table: ${key}=${value} for ${event.peerId.substring(0, 8)}`);
              }
            }
          });

          // Mark that event handlers are attached to prevent duplicates
          peerNode.connectionManager._dhtEventHandlersAttached = true;
        } else if (peerNode.connectionManager._dhtEventHandlersAttached) {
          console.log(`🔄 Reusing existing event handlers for ${peerId.substring(0, 8)} (already attached)`);
        }
      }

      // CRITICAL: Set up DHT signaling callback for connection requests (connection-agnostic)
      if (typeof peerNode.connectionManager.setDHTSignalingCallback === 'function') {
        peerNode.connectionManager.setDHTSignalingCallback(async (method, targetPeer, connectionInfo) => {
          if (method === 'sendConnectionRequest') {
            return await this.sendConnectionRequest(targetPeer, connectionInfo);
          } else {
            console.warn(`Unknown DHT signaling method: ${method}`);
          }
        });
      }

      // CRITICAL: Set up DHT message event listener for ALL connection managers (only if not already attached)
      if (!peerNode.connectionManager._dhtMessageHandlerAttached) {
        peerNode.connectionManager.on('dhtMessage', ({ peerId: msgPeerId, message }) => {
          this.handlePeerMessage(msgPeerId, message);
        });
        peerNode.connectionManager._dhtMessageHandlerAttached = true;
        console.log(`📨 DHT message handler attached for ${peerId.substring(0, 8)}`);
      }

      // CRITICAL: Set up signal event listener for DHT-based WebRTC signaling (only if not already attached)
      if (!peerNode.connectionManager._dhtSignalHandlerAttached) {
        peerNode.connectionManager.on('signal', ({ peerId: signalPeerId, signal }) => {
          if (this.overlayNetwork) {
            this.overlayNetwork.handleOutgoingSignal(signalPeerId, signal);
          }
        });
        peerNode.connectionManager._dhtSignalHandlerAttached = true;
        console.log(`📡 Signal handler attached for ${peerId.substring(0, 8)}`);
      }

      // CRITICAL: Transfer metadata to connection manager
      if (peerNode.metadata && Object.keys(peerNode.metadata).length > 0) {
        peerNode.connectionManager.setPeerMetadata(peerId, peerNode.metadata);
      }
    }

    return peerNode;
  }

  /**
   * Send request and wait for response
   */
  async sendRequestWithResponse(peerId, message, timeout = 10000) {
    // CRITICAL: Never send requests to ourselves
    if (peerId === this.localNodeId.toString()) {
      throw new Error(`Cannot send ${message.type} request to self: ${peerId}`);
    }

    return new Promise((resolve, reject) => {
      const timeoutHandle = setTimeout(() => {
        this.pendingRequests.delete(message.requestId);
        reject(new Error(`Request timeout for ${message.type}`));
      }, timeout);

      this.pendingRequests.set(message.requestId, {
        resolve: (response) => {
          clearTimeout(timeoutHandle);
          resolve(response);
        },
        reject: (error) => {
          clearTimeout(timeoutHandle);
          reject(error);
        }
      });

      // Send the message
      this.sendMessage(peerId, message).catch(error => {
        clearTimeout(timeoutHandle);
        this.pendingRequests.delete(message.requestId);
        reject(error);
      });
    });
  }

  /**
   * Generate unique request ID
   */
  generateRequestId() {
    return `${this.localNodeId.toString().substr(0, 8)}_${++this.requestId}`;
  }

  /**
   * Start maintenance tasks
   */
  startMaintenanceTasks() {
    // Start with aggressive refresh for new nodes, then adapt
    this.scheduleAdaptiveRefresh();

    // Periodic republish
    setInterval(() => {
      this.republishData();
    }, this.options.republishInterval / 10); // Check 10x more frequently than republish

    // Periodic cleanup of rate limiting and tracking maps
    setInterval(() => {
      this.cleanupTrackingMaps();
    }, 5 * 60 * 1000); // Every 5 minutes

    // Periodic cleanup
    setInterval(() => {
      this.cleanup();
    }, this.options.expireInterval / 10);

    // Periodic ping
    setInterval(() => {
      this.pingNodes();
    }, this.options.pingInterval);
  }

  /**
   * Schedule adaptive refresh based on network connectivity
   */
  scheduleAdaptiveRefresh() {
    if (this.refreshTimer) {
      clearTimeout(this.refreshTimer);
    }

    const connectedPeers = this.getConnectedPeers().length;
    const routingNodes = this.routingTable.getAllNodes().length;

    // Determine appropriate refresh interval based on connectivity
    let nextInterval;
    if (connectedPeers < 3 || routingNodes < 4) {
      // New/isolated node - aggressive discovery for mesh formation
      nextInterval = this.options.aggressiveRefreshInterval;
      console.log(`🚀 Aggressive refresh mode: ${nextInterval/1000}s (${connectedPeers} peers, ${routingNodes} routing)`);
    } else if (connectedPeers < 5 || routingNodes < 8) {
      // Moderately connected - medium interval
      nextInterval = this.options.refreshInterval;
      console.log(`⚡ Medium refresh mode: ${nextInterval/1000}s (${connectedPeers} peers, ${routingNodes} routing)`);
    } else {
      // Well connected - standard Kademlia timing
      nextInterval = this.options.standardRefreshInterval;
      console.log(`🐌 Standard refresh mode: ${nextInterval/1000}s (${connectedPeers} peers, ${routingNodes} routing)`);
    }

    this.currentRefreshInterval = nextInterval;

    this.refreshTimer = setTimeout(() => {
      this.performAdaptiveRefresh();
    }, nextInterval);
  }

  /**
   * Perform Kademlia-compliant bucket refresh with staleness tracking
   */
  async performAdaptiveRefresh() {
    await this.refreshStaleBuckets();

    // Background process: Connect to unconnected nodes in routing table
    await this.connectToUnconnectedRoutingNodes();

    // Schedule next refresh
    this.scheduleAdaptiveRefresh();
  }

  /**
   * Refresh buckets following proper Kademlia staleness rules
   */
  async refreshStaleBuckets() {
    const connectedPeers = this.getConnectedPeers().length;
    const routingNodes = this.routingTable.getAllNodes().length;
    const now = Date.now();

    console.log(`🔄 Checking stale buckets: ${connectedPeers} connected, ${routingNodes} routing`);

    // Track bucket activity during lookups (this should be called from findNode)
    this.updateBucketActivity();

    // For new/isolated nodes, be more aggressive to enable mesh formation
    // CRITICAL: Nodes with only 1-2 connections need to actively discover more peers
    if (connectedPeers < 3 && routingNodes < 4) {
      console.log(`🆘 Emergency peer discovery - insufficient peers for mesh (${connectedPeers} connected, ${routingNodes} routing)`);
      await this.emergencyPeerDiscovery();
      return;
    }

    // Standard Kademlia: only refresh buckets that haven't been active
    const staleBuckets = this.findStaleBuckets(now);

    if (staleBuckets.length === 0) {
      console.log(`✅ All buckets fresh - no refresh needed`);
      return;
    }

    console.log(`🔍 Refreshing ${staleBuckets.length} stale buckets`);

    // Refresh stale buckets by doing lookups in their ranges
    const refreshPromises = staleBuckets.map(async (bucketIndex) => {
      const randomId = this.generateRandomIdForBucket(bucketIndex);
      console.log(`🎲 Refreshing bucket ${bucketIndex} with random lookup`);

      try {
        const discoveredNodes = await this.findNode(randomId);
        console.log(`📋 Bucket ${bucketIndex} refresh discovered ${discoveredNodes.length} nodes`);
        // Mark bucket as refreshed
        this.bucketLastActivity.set(bucketIndex, now);
      } catch (error) {
        console.warn(`Failed to refresh bucket ${bucketIndex}:`, error);
      }
    });

    await Promise.allSettled(refreshPromises);

    // CRITICAL: After refreshing buckets, attempt connections to newly discovered peers
    // This ensures findNode discoveries translate into actual DHT connections
    await this.connectToRecentlyDiscoveredPeers();
  }

  /**
   * Find buckets that haven't been active within the staleness threshold
   */
  findStaleBuckets(now) {
    const staleBuckets = [];
    const stalenessThreshold = this.currentRefreshInterval * 2; // 2x current interval

    // Check each bucket for staleness
    for (let i = 0; i < this.routingTable.buckets.length; i++) {
      const bucket = this.routingTable.buckets[i];

      // Skip empty buckets
      if (bucket.size() === 0) continue;

      const lastActivity = this.bucketLastActivity.get(i) || 0;
      const timeSinceActivity = now - lastActivity;

      if (timeSinceActivity > stalenessThreshold) {
        staleBuckets.push(i);
        console.log(`🕰️ Bucket ${i} stale: ${Math.round(timeSinceActivity/1000)}s since activity`);
      }
    }

    return staleBuckets;
  }

  /**
   * Generate random ID that would fall into specific bucket
   */
  generateRandomIdForBucket(bucketIndex) {
    // Generate ID at appropriate distance for this bucket
    return DHTNodeId.generateAtDistance(this.localNodeId, bucketIndex);
  }

  /**
   * Update bucket activity tracking when lookups occur
   */
  updateBucketActivity() {
    // This should be called from findNode to track which buckets are being used
    const now = Date.now();
    const connectedPeers = this.getConnectedPeers();

    // Mark buckets containing connected peers as active
    for (const peerId of connectedPeers) {
      try {
        // CRITICAL: peerId is already a hex string from node.id.toString(), use fromHex() not fromString()
        const peerNodeId = DHTNodeId.fromHex(peerId);
        const bucketIndex = this.routingTable.getBucketIndex(peerNodeId);
        this.bucketLastActivity.set(bucketIndex, now);
      } catch (error) {
        // Ignore invalid peer IDs
      }
    }
  }

  /**
   * Emergency discovery for new/isolated nodes
   */
  async emergencyPeerDiscovery() {
    const connectedPeers = this.getConnectedPeers().length;
    const routingNodes = this.routingTable.getAllNodes().length;

    // CRITICAL: If we have ZERO connections, attempt bootstrap reconnection immediately
    // This handles sleep/wake scenarios where all connections were lost
    if (connectedPeers === 0 && routingNodes === 0) {
      console.log('🆘 ZERO connections detected - attempting bootstrap reconnection');

      if (this.bootstrap) {
        // Re-enable bootstrap auto-reconnect for recovery
        this.bootstrap.enableAutoReconnect();

        // Reconnect to bootstrap if not already connected
        if (!this.bootstrap.isBootstrapConnected()) {
          console.log('🔄 Reconnecting to bootstrap server for network recovery...');
          try {
            await this.bootstrap.connect(this.localNodeId.toString(), {
              publicKey: this.keyPair?.publicKey,
              isNative: this.keyPair?.isNative,
              membershipToken: this._membershipToken, // Include membership token for reconnection
              ...this.bootstrapMetadata
            });
            console.log('✅ Bootstrap reconnection successful - waiting for peer discovery');

            // Give bootstrap time to coordinate reconnection
            await new Promise(resolve => setTimeout(resolve, 2000));

            // After bootstrap reconnection, request peers
            if (this._membershipToken) {
              console.log('🔍 Requesting peer list from bootstrap with membership token');
              // Bootstrap should now help us reconnect to the DHT network
            }
          } catch (error) {
            console.error('❌ Failed to reconnect to bootstrap:', error);
          }
        } else {
          console.log('✅ Already connected to bootstrap - requesting peer coordination');
        }
      } else {
        console.warn('⚠️ No bootstrap client available for reconnection');
      }

      // Don't throttle when we have zero connections - we need to recover ASAP
      // Skip the normal throttling logic and continue with discovery
    }

    // Throttle emergency discovery to prevent excessive find_node requests
    // BUT: Allow more frequent attempts when we have very few connections
    if (!this.lastEmergencyDiscovery) {
      this.lastEmergencyDiscovery = 0;
    }

    const now = Date.now();
    const timeSinceLastEmergency = now - this.lastEmergencyDiscovery;

    // Adaptive throttling: shorter interval for fewer peers
    let emergencyInterval;
    if (connectedPeers === 0) {
      emergencyInterval = 30 * 1000; // 30 seconds when completely disconnected
    } else if (connectedPeers < 2) {
      emergencyInterval = 2 * 60 * 1000; // 2 minutes with 1 peer
    } else {
      emergencyInterval = 10 * 60 * 1000; // 10 minutes with 2+ peers
    }

    if (timeSinceLastEmergency < emergencyInterval && connectedPeers > 0) {
      console.log(`🚫 Throttling emergency discovery (${Math.round((emergencyInterval - timeSinceLastEmergency) / 1000)}s remaining)`);
      return;
    }

    this.lastEmergencyDiscovery = now;
    console.log(`🚨 Emergency peer discovery mode (${connectedPeers} connected, ${routingNodes} routing)`);

    // Use direct peer discovery first (more efficient)
    await this.discoverPeersViaDHT();

    // REDUCED: Only 1 targeted search for emergency to prevent find_node spam
    const maxSearches = 1;
    const targetDistances = [80]; // Single search in middle of key space
    const searchPromises = [];

    for (let i = 0; i < Math.min(maxSearches, targetDistances.length); i++) {
      const distance = targetDistances[i];
      const randomId = DHTNodeId.generateAtDistance(this.localNodeId, distance);

      // CRITICAL: Don't use emergency bypass to prevent rate limit violations
      searchPromises.push(
        this.findNode(randomId, { emergencyBypass: false }).catch(error => {
          console.warn(`Emergency search failed for distance ${distance}:`, error);
        })
      );
    }

    if (searchPromises.length > 0) {
      console.log(`🔍 Running ${searchPromises.length} emergency searches...`);
      await Promise.allSettled(searchPromises);

      // CRITICAL: After emergency discovery, attempt connections to newly found peers
      await this.connectToRecentlyDiscoveredPeers();
    }
  }

  /**
   * Legacy method - now uses adaptive refresh
   * @deprecated Use scheduleAdaptiveRefresh() instead
   */
  async refreshBuckets() {
    const connectedPeers = this.getConnectedPeers().length;
    const routingNodes = this.routingTable.getAllNodes().length;

    console.log(`🔄 Refreshing k-buckets: ${connectedPeers} connected, ${routingNodes} in routing table`);

    // THROTTLE: Skip refresh if we have enough connections and recent activity
    const lastBucketRefresh = this.lastBucketRefreshTime || 0;
    const timeSinceLastRefresh = Date.now() - lastBucketRefresh;
    const hasRecentActivity = timeSinceLastRefresh < 120000; // 2 minutes

    if (connectedPeers >= 3 && routingNodes >= 5 && hasRecentActivity) {
      console.log(`⏸️ Skipping bucket refresh - sufficient peers (${connectedPeers} connected, ${routingNodes} routing) and recent activity`);
      return;
    }

    this.lastBucketRefreshTime = Date.now();

    // REDUCED: Only use direct peer discovery, no random searches unless emergency
    await this.discoverPeersViaDHT();

    // EMERGENCY ONLY: Random searches only if we have very few peers
    if (connectedPeers < 2 || routingNodes < 3) {
      console.log(`🆘 Emergency peer discovery - very few peers (${connectedPeers} connected, ${routingNodes} routing)`);

      // REDUCED: Only 3-5 targeted searches instead of up to 48
      const maxSearches = 3;
      const searchPromises = [];

      // Target specific distance ranges instead of random
      const targetDistances = [1, 32, 80, 120, 159]; // Spread across key space

      for (let i = 0; i < Math.min(maxSearches, targetDistances.length); i++) {
        const distance = targetDistances[i];
        const randomId = DHTNodeId.generateAtDistance(this.localNodeId, distance);

        searchPromises.push(
          this.findNode(randomId).then(discoveredNodes => {
            // Add discovered peer nodes to routing table during k-bucket maintenance
            for (const node of discoveredNodes) {
              const peerId = node.id.toString();

              // CRITICAL: Never add our own node ID to routing table
              if (peerId === this.localNodeId.toString()) {
                continue;
              }

              // CRITICAL: Never add the random search target ID as a real peer
              if (peerId === randomId.toString()) {
                console.warn(`🚫 Skipping random target ID that was mistakenly returned as discovered peer: ${peerId}`);
                continue;
              }

              // Only add valid DHT peers that aren't already in routing table and not in backoff
              if (this.isValidDHTPeer(peerId) && !this.routingTable.getNode(peerId)) {
                // Check if peer is in failure backoff
                const backoffUntil = this.peerFailureBackoff.get(peerId);
                if (backoffUntil && Date.now() < backoffUntil) {
                  console.log(`⏳ Skipping peer ${peerId} in failure backoff until ${new Date(backoffUntil).toISOString()}`);
                  continue;
                }

                const addResult = this.routingTable.addNode(node);
                if (addResult) {
                  console.log(`📋 Emergency discovery found peer: ${peerId}`);
                }
              }
            }
            return discoveredNodes;
          }).catch(_error => {
            // Suppress individual bucket refresh errors
          })
        );
      }

      // Wait for all searches to complete
      if (searchPromises.length > 0) {
        console.log(`🔍 Running ${searchPromises.length} emergency DHT searches...`);
        await Promise.allSettled(searchPromises);
      }
    } else {
      console.log(`✅ Sufficient peers - skipping random searches`);
    }

    // Perform dedicated peer discovery for k-bucket maintenance
    if (!this.useBootstrapForSignaling) {
      await this.discoverPeers();
    }

    const newConnectedPeers = this.getConnectedPeers().length;
    const newRoutingNodes = this.routingTable.getAllNodes().length;

    // Only log if there were changes
    if (newConnectedPeers !== connectedPeers || newRoutingNodes !== routingNodes) {
      console.log(`🔄 Bucket refresh: ${newConnectedPeers} peers (+${newConnectedPeers - connectedPeers}), ${newRoutingNodes} routing (+${newRoutingNodes - routingNodes})`);
    }
  }

  /**
   * DEVELOPER/TESTING: Manually trigger aggressive bucket refresh for immediate peer discovery
   */
  async triggerPeerDiscovery() {
    console.log('🔍 Manual peer discovery started - using DHT messaging');

    // Use new DHT messaging for peer discovery
    await this.discoverPeersViaDHT();

    // Also do traditional node searches for broader discovery
    const searchPromises = [];
    for (let i = 0; i < 160; i += 5) { // Search every 5th bit distance
      const randomId = DHTNodeId.generateAtDistance(this.localNodeId, i);
      searchPromises.push(
        this.findNode(randomId).then(discoveredNodes => {
          // Add discovered peer nodes to routing table during manual discovery
          for (const node of discoveredNodes) {
            const peerId = node.id.toString();

            // CRITICAL: Never add our own node ID to routing table
            if (peerId === this.localNodeId.toString()) {
              continue;
            }

            // CRITICAL: Never add the random search target ID as a real peer
            if (peerId === randomId.toString()) {
              console.warn(`🚫 Skipping random target ID that was mistakenly returned as discovered peer (manual discovery): ${peerId}`);
              continue;
            }

            // Only add valid DHT peers that aren't already in routing table and not in backoff
            if (this.isValidDHTPeer(peerId) && !this.routingTable.getNode(peerId)) {
              // Check if peer is in failure backoff
              const backoffUntil = this.peerFailureBackoff.get(peerId);
              if (backoffUntil && Date.now() < backoffUntil) {
                console.log(`⏳ Skipping peer ${peerId} in failure backoff (manual discovery)`);
                continue;
              }

              const addResult = this.routingTable.addNode(node);
              if (addResult) {
                console.log(`🔍 Manual discovery found peer: ${peerId}`);
              }
            }
          }
          return discoveredNodes;
        }).catch(_error => {
        })
      );

      // Limit concurrent searches
      if (searchPromises.length >= 10) {
        await Promise.allSettled(searchPromises);
        searchPromises.length = 0;
      }
    }

    // Wait for remaining searches
    if (searchPromises.length > 0) {
      await Promise.allSettled(searchPromises);
    }

    console.log('🔍 Manual peer discovery completed');

    // Force connection attempts to discovered peers
    await this.discoverPeers();
  }

  /**
   * Lightweight method to connect to recently discovered peers
   * Does NOT do additional discovery - just connects to existing routing table entries
   */
  async connectToRecentlyDiscoveredPeers() {
    const allNodes = this.routingTable.getAllNodes();
    const unconnectedPeers = allNodes.filter(node =>
      !this.isPeerConnected(node.id.toString())
    );

    if (unconnectedPeers.length === 0) {
      console.log(`✅ All discovered peers already connected`);
      return;
    }

    console.log(`🤝 Connecting to ${Math.min(3, unconnectedPeers.length)} recently discovered peers`);

    // Limit concurrent connection attempts to avoid overwhelming
    const maxConcurrent = 3;
    const toConnect = unconnectedPeers.slice(0, maxConcurrent);

    for (const node of toConnect) {
      const peerId = node.id.toString();

      // Quick validation only
      if (!this.isValidDHTPeer(peerId)) {
        continue;
      }

      // Check connection limits
      if (!(await this.shouldConnectToPeer(peerId))) {
        continue;
      }

      try {
        // CRITICAL: Don't interfere with pending WebRTC coordination
        if (this.pendingWebRTCOffers && this.pendingWebRTCOffers.has(peerId)) {
          console.log(`🚫 Skipping emergency discovery for ${peerId.substring(0, 8)}... - WebRTC coordination in progress`);
          continue;
        }

        console.log(`🔗 Connecting to discovered peer: ${peerId.substring(0, 8)}...`);
        await this.connectToPeerViaDHT(peerId);
      } catch (error) {
        console.warn(`❌ Failed to connect to ${peerId.substring(0, 8)}...: ${error.message}`);
      }
    }

    console.log('✅ Recent peer connection attempts completed');
  }

  /**
   * Dedicated peer discovery for k-bucket maintenance
   * This method discovers and validates actual peer nodes (not storage keys or random IDs)
   */
  async discoverPeers() {
    const allNodes = this.routingTable.getAllNodes();
    const unconnectedPeers = allNodes.filter(node =>
      !this.isPeerConnected(node.id.toString())
    );

    if (unconnectedPeers.length > 0) {
      console.log(`🔍 Discovering ${unconnectedPeers.length} unconnected peers`);
    }

    // Limit concurrent connection attempts
    const maxConcurrent = 3;
    const toConnect = unconnectedPeers.slice(0, maxConcurrent);

    for (const node of toConnect) {
      const peerId = node.id.toString();

      // CRITICAL: Validate this is actually a peer node, not a storage key or random ID
      if (!this.isValidDHTPeer(peerId)) {
        console.warn(`🚫 Skipping invalid DHT peer during discovery: ${peerId}`);
        // Remove invalid peer from routing table
        this.routingTable.removeNode(peerId);
        continue;
      }

      // Additional validation: Check if this peer has recent activity
      if (node.lastSeen && (Date.now() - node.lastSeen) > (60 * 60 * 1000)) { // 1 hour old
        console.warn(`🕐 Skipping stale peer during discovery: ${peerId} (last seen ${new Date(node.lastSeen).toISOString()})`);
        continue;
      }

      try {
        console.log(`🤝 Attempting to connect to discovered peer: ${peerId}`);
        await this.connectToPeerViaDHT(peerId);
      } catch (error) {
        console.warn(`❌ Failed to connect to discovered peer ${peerId}:`, error.message);
      }
    }

    console.log('✅ Peer discovery completed');
  }

  /**
   * Queue peer for immediate connection attempt (non-blocking)
   */
  queuePeerForConnection(peerId) {
    this.peerConnectionQueue.add(peerId);
    console.log(`🚀 Queued peer ${peerId.substring(0, 8)}... for connection (queue: ${this.peerConnectionQueue.size})`);

    // Process queue asynchronously without blocking
    this.processConnectionQueue();
  }

  /**
   * Process peer connection queue asynchronously
   */
  async processConnectionQueue() {
    // Prevent multiple queue processors running simultaneously
    if (this.processingConnectionQueue || this.peerConnectionQueue.size === 0) {
      return;
    }

    this.processingConnectionQueue = true;

    // Use setTimeout to make this truly non-blocking
    setTimeout(async () => {
      try {
        const peers = Array.from(this.peerConnectionQueue);
        this.peerConnectionQueue.clear();

        console.log(`🔗 Processing ${peers.length} queued peer connections...`);

        // Process connections with concurrency limit
        const maxConcurrent = 3;
        for (let i = 0; i < peers.length; i += maxConcurrent) {
          const batch = peers.slice(i, i + maxConcurrent);

          await Promise.allSettled(
            batch.map(async (peerId) => {
              try {
                if (!this.isPeerConnected(peerId)) {
                  console.log(`🔗 Connecting to queued peer: ${peerId.substring(0, 8)}...`);
                  await this.connectToPeerViaDHT(peerId);
                }
              } catch (error) {
                console.warn(`⚠️ Queued connection failed for ${peerId.substring(0, 8)}...: ${error.message}`);
              }
            })
          );
        }
      } catch (error) {
        console.error('Error processing connection queue:', error);
      } finally {
        this.processingConnectionQueue = false;
      }
    }, 10); // Small delay to avoid blocking find_node processing
  }

  /**
   * Background process to connect to unconnected nodes in routing table
   * This is called periodically during adaptive refresh
   */
  async connectToUnconnectedRoutingNodes() {
    // Adaptive throttling based on network size
    if (!this.lastBackgroundConnectionAttempt) {
      this.lastBackgroundConnectionAttempt = 0;
    }

    const now = Date.now();
    const timeSinceLastAttempt = now - this.lastBackgroundConnectionAttempt;

    // Adaptive interval: smaller networks = faster connection attempts
    // Small networks (<10 peers): 10 seconds - fast mesh formation
    // Medium networks (10-50 peers): 30 seconds - balanced
    // Large networks (>50 peers): 2 minutes - conservative to avoid overhead
    const routingTableSize = this.routingTable.getAllNodes().length;
    let minInterval;
    if (routingTableSize < 10) {
      minInterval = 10 * 1000; // 10 seconds for small networks
    } else if (routingTableSize < 50) {
      minInterval = 30 * 1000; // 30 seconds for medium networks
    } else {
      minInterval = 2 * 60 * 1000; // 2 minutes for large networks
    }

    if (timeSinceLastAttempt < minInterval) {
      console.log(`🚫 Throttling background connection attempts (${Math.round((minInterval - timeSinceLastAttempt) / 1000)}s remaining, network size: ${routingTableSize})`);
      return;
    }

    this.lastBackgroundConnectionAttempt = now;

    const allNodes = this.routingTable.getAllNodes();
    const connectedPeers = this.getConnectedPeers();
    const unconnectedNodes = allNodes.filter(node => {
      const peerId = node.id.toString();
      return !this.isPeerConnected(peerId) &&
             !this.peerFailureBackoff.has(peerId); // Skip nodes in backoff
    });

    if (unconnectedNodes.length === 0) {
      return; // Nothing to do
    }

    console.log(`🔗 Background process: Found ${unconnectedNodes.length} unconnected nodes in routing table`);

    // Prioritize connection attempts:
    // 1. Nodes closest to us (for better routing table coverage)
    // 2. Limit concurrent attempts to avoid overwhelming the network
    const sortedNodes = unconnectedNodes
      .map(node => ({
        node,
        distance: node.id.xorDistance(this.localNodeId)
      }))
      .sort((a, b) => a.distance.compare(b.distance))
      .slice(0, 3); // Limit to 3 concurrent attempts

    const connectionPromises = sortedNodes.map(async ({ node }) => {
      const peerId = node.id.toString();

      try {
        // CRITICAL: Don't interfere with pending WebRTC coordination
        if (this.pendingWebRTCOffers && this.pendingWebRTCOffers.has(peerId)) {
          console.log(`🚫 Skipping background connection for ${peerId.substring(0, 8)}... - WebRTC coordination in progress`);
          return;
        }

        console.log(`🔗 Background connecting to routing table node: ${peerId.substring(0, 8)}...`);
        const peerNode = this.getOrCreatePeerNode(peerId);
        await peerNode.connectionManager.createConnection(peerId, true);
        console.log(`✅ Background connection successful: ${peerId.substring(0, 8)}...`);
      } catch (error) {
        console.log(`⚠️ Background connection failed for ${peerId.substring(0, 8)}...: ${error.message}`);

        // Add to failure backoff to prevent repeated attempts
        this.peerFailureBackoff.set(peerId, Date.now() + (2 * 60 * 1000)); // 2 minute backoff
      }
    });

    await Promise.allSettled(connectionPromises);
  }

  /**
   * Attempt DHT-based connections to peers in routing table (legacy method)
   * @deprecated Use discoverPeers() instead
   */
  async connectToDiscoveredPeers() {
    console.warn('⚠️ connectToDiscoveredPeers() is deprecated, use discoverPeers() instead');
    return this.discoverPeers();
  }

  /**
   * Attempt to connect to a newly discovered peer through findNode operations
   */
  async attemptConnectionToDiscoveredPeer(peerId) {
    // Skip if already connected or connecting
    if (this.isPeerConnected(peerId) || this.isPeerConnected(peerId)) {
      return;
    }

    console.log(`🔄 Attempting connection to newly discovered peer: ${peerId}`);

    try {
      // Use DHT-based connections when available, fallback to invitation system
      if (this.useBootstrapForSignaling) {
        console.log(`📞 Using bootstrap-based invitation system to connect to discovered peer: ${peerId}`);
        const success = await this.inviteNewClient(peerId);
        if (success) {
          console.log(`✅ Successfully connected to discovered peer ${peerId} via invitation`);
        } else {
          console.log(`❌ Failed to connect to discovered peer ${peerId} via invitation`);
        }
      } else {
        console.log(`🌐 Using DHT-based ICE candidate sharing to connect to discovered peer: ${peerId}`);
        // For DHT-based connections, use stored ICE candidates from DHT
        await this.connectToPeerViaDHT(peerId);
      }
    } catch (error) {
      console.warn(`Failed to connect to discovered peer ${peerId}:`, error);
    }
  }

  /**
   * Republish stored data
   */
  async republishData() {
    const now = Date.now();

    for (const [key, republishTime] of this.republishQueue.entries()) {
      if (now >= republishTime && this.storage.has(key)) {
        const stored = this.storage.get(key);
        try {
          await this.store(key, stored.value);
          this.republishQueue.set(key, now + this.options.republishInterval);
        } catch (error) {
          console.warn(`Failed to republish key ${key}:`, error);
        }
      }
    }
  }

  /**
   * Reset emergency throttling (for manual recovery)
   */
  resetEmergencyThrottle() {
    console.log('🔄 Manually resetting emergency throttle');
    this.globalMessageCount = 0;
    this.emergencyThrottleActive = false;
    this.lastSystemTime = Date.now();
  }

  /**
   * Get sleep/wake protection status
   */
  getSleepWakeStatus() {
    return {
      globalMessageCount: this.globalMessageCount,
      globalMessageLimit: this.globalMessageLimit,
      emergencyThrottleActive: this.emergencyThrottleActive,
      lastSystemTime: new Date(this.lastSystemTime).toISOString(),
      uptimeHours: Math.round((Date.now() - this.lastSystemTime) / 3600000 * 100) / 100
    };
  }

  /**
   * Clean up tracking maps to prevent memory leaks
   */
  cleanupTrackingMaps() {
    const now = Date.now();
    const fiveMinutesAgo = now - (5 * 60 * 1000);
    const tenMinutesAgo = now - (10 * 60 * 1000);

    // Clean up old find_node rate limit entries (older than 10 minutes)
    let cleaned = 0;
    for (const [peerId, timestamp] of this.findNodeRateLimit.entries()) {
      if (timestamp < tenMinutesAgo) {
        this.findNodeRateLimit.delete(peerId);
        cleaned++;
      }
    }

    // Clean up old processed messages (older than deduplication timeout)
    const deduplicationCutoff = now - this.messageDeduplicationTimeout;
    for (const [messageId, timestamp] of this.processedMessages.entries()) {
      if (timestamp < deduplicationCutoff) {
        this.processedMessages.delete(messageId);
        cleaned++;
      }
    }

    // Clean up expired peer failure backoffs
    for (const [peerId, backoffUntil] of this.peerFailureBackoff.entries()) {
      if (now > backoffUntil) {
        this.peerFailureBackoff.delete(peerId);
        cleaned++;
      }
    }

    // Clean up unsolicited response tracking for disconnected peers (MEMORY LEAK FIX)
    if (this.unsolicitedResponseCounts) {
      const connectedPeers = new Set(this.getConnectedPeers());
      for (const peerId of this.unsolicitedResponseCounts.keys()) {
        if (!connectedPeers.has(peerId)) {
          this.unsolicitedResponseCounts.delete(peerId);
          cleaned++;
        }
      }
    }

    if (cleaned > 0) {
      console.log(`🧹 Cleaned up ${cleaned} stale tracking entries`);
    }
  }

  /**
   * Clean up expired data
   */
  cleanup() {
    const now = Date.now();
    let cleaned = 0;

    // Clean expired storage
    for (const [key, stored] of this.storage.entries()) {
      if (now - stored.timestamp > this.options.expireInterval) {
        this.storage.delete(key);
        this.republishQueue.delete(key);
        cleaned++;
      }
    }

    // Clean stale nodes and verify routing table consistency
    const staleRemoved = this.routingTable.removeStaleNodes();
    const routingCleanup = this.cleanupRoutingTable();
    // Note: Stale connections are cleaned up by individual connection managers

    if (cleaned > 0 || staleRemoved > 0 || routingCleanup > 0) {
      console.log(`Cleanup: ${cleaned} storage, ${staleRemoved} stale nodes, ${routingCleanup} routing inconsistencies`);
    }
  }

  /**
   * Ping nodes that need pinging
   */
  async pingNodes() {
    const nodesToPing = this.routingTable.getNodesToPing(this.options.pingInterval);

    for (const node of nodesToPing) {
      if (this.isPeerConnected(node.id.toString())) {
        await this.sendPing(node.id.toString());
      }
    }
  }

  /**
   * Get DHT statistics
   */
  getStats() {
    return {
      nodeId: this.localNodeId.toString(),
      isStarted: this.isStarted,
      isBootstrapped: this.isBootstrapped,
      useBootstrapForSignaling: this.useBootstrapForSignaling,
      storage: {
        keys: this.storage.size,
        republishQueue: this.republishQueue.size
      },
      routing: this.routingTable.getStats(),
      connections: { total: this.getConnectedPeers().length },
      bootstrap: this.bootstrap.getStatus()
    };
  }

  /**
   * Stop the DHT
   */
  async stop() {
    if (!this.isStarted) return;

    console.log('Stopping Kademlia DHT');

    // Announce independence if still using bootstrap
    if (this.useBootstrapForSignaling) {
      try {
        await this.bootstrap.announceIndependent();
      } catch (error) {
        console.warn('Failed to announce independence:', error);
      }
    }

    // Clean up components
    // Note: Individual connection managers are cleaned up with their DHTNodes
    this.bootstrap.destroy();

    // Clear data
    this.storage.clear();
    this.republishQueue.clear();
    this.pendingRequests.clear();

    // Clear phantom peer tracking
    if (this.failedOfferChecks) {
      this.failedOfferChecks.clear();
    }

    this.isStarted = false;
    this.emit('stopped');
  }

  /**
   * Handle find node response
   */
  async handleFindNodeResponse(peerId, message) {
    const request = this.pendingRequests.get(message.requestId);
    if (request) {
      this.pendingRequests.delete(message.requestId);

      // CRITICAL: Process discovered peers and add them to routing table with DHT token validation
      // This is essential for k-bucket maintenance and mesh formation
      if (message.nodes && Array.isArray(message.nodes)) {
        console.log(`📋 Processing ${message.nodes.length} discovered peers from ${peerId.substring(0, 8)}...`);

        for (const nodeInfo of message.nodes) {
          try {
            // Validate node info structure
            if (!nodeInfo.id) {
              console.error(`❌ Skipping peer with missing ID:`, nodeInfo);
              continue;
            }

            // Don't add ourselves to routing table (normal behavior, skip silently)
            if (nodeInfo.id === this.localNodeId.toString()) {
              continue;
            }

            if (!this.isValidDHTPeer(nodeInfo.id)) {
              console.error(`❌ Skipping invalid peer ID: ${nodeInfo.id}`);
              console.error(`❌   Why: hasBootstrap=${nodeInfo.id.includes('bootstrap') || nodeInfo.id.includes('server')}, hasWs=${nodeInfo.id.startsWith('ws://') || nodeInfo.id.startsWith('wss://')}, hexOk=${/^[a-f0-9]{40,}$/i.test(nodeInfo.id)}`);
              continue;
            }

            // SECURITY: Validate DHT token to ensure peer belongs in this DHT network
            if (nodeInfo.metadata && nodeInfo.metadata.membershipToken) {
              const tokenValidation = await this.validateMembershipToken(nodeInfo.metadata.membershipToken);
              if (!tokenValidation.valid) {
                console.warn(`🚨 Rejecting peer ${nodeInfo.id.substring(0, 8)}... - invalid DHT membership token: ${tokenValidation.reason}`);
                continue;
              }
              console.log(`✅ DHT membership token validated for peer ${nodeInfo.id.substring(0, 8)}...`);
            } else {
              // Check if this is a bridge node (has bridgeAuthToken or isBridgeNode metadata)
              const isBridgeNode = nodeInfo.metadata?.isBridgeNode || nodeInfo.metadata?.bridgeAuthToken;

              // LENIENT: If this peer is already connected, trust the connection managers
              // Connection managers are responsible for validating bridge nodes during connection
              const isAlreadyConnected = this.getConnectedPeers().includes(nodeInfo.id);

              if (!isBridgeNode && !isAlreadyConnected) {
                // LENIENT: Allow peers discovered from trusted connected peers
                // Membership tokens will be validated during WebRTC handshake
                // This prevents chicken-and-egg problem where peers can't discover each other
                // because they haven't exchanged tokens yet
                console.log(`⚠️ Peer ${nodeInfo.id.substring(0, 8)}... discovered without membership token - will validate during handshake`);
                // Don't reject - allow connection attempt
              }

              if (isBridgeNode) {
                console.log(`🌉 Allowing bridge node ${nodeInfo.id.substring(0, 8)}... without membership token`);
              } else if (isAlreadyConnected) {
                console.log(`🌉 Allowing already connected peer ${nodeInfo.id.substring(0, 8)}... (connection manager validated)`);
              }
            }

            // Create DHTNode and add to routing table
            const nodeId = DHTNodeId.fromHex(nodeInfo.id);
            const existingNode = this.routingTable.getNode(nodeInfo.id);

            if (!existingNode) {
              const dhtNode = new DHTNode(nodeId, nodeInfo.endpoint);
              if (nodeInfo.metadata) {
                dhtNode.metadata = nodeInfo.metadata;
              }

              // Add to routing table
              const added = this.routingTable.addNode(dhtNode);
              if (added) {
                console.log(`✅ Added validated peer ${nodeInfo.id.substring(0, 8)}... to routing table`);
              }
            } else {
              // Update existing node metadata and refresh timestamp
              if (nodeInfo.metadata) {
                existingNode.metadata = { ...existingNode.metadata, ...nodeInfo.metadata };
              }
              existingNode.updateLastSeen();
              console.log(`🔄 Updated existing peer ${nodeInfo.id.substring(0, 8)}... in routing table`);
            }

          } catch (error) {
            console.warn(`Failed to process discovered peer ${nodeInfo.id}:`, error);
          }
        }

        console.log(`📊 Routing table now has ${this.routingTable.totalNodes} entries after processing find_node_response`);
      }

      request.resolve(message);
    } else {
      // EMERGENCY: Rate limit unsolicited response logging to prevent memory crashes
      if (!this._unsolicitedLogCache) {
        this._unsolicitedLogCache = new Set();
      }

      const peerPrefix = peerId.substring(0, 8);
      const shouldLog = !this._unsolicitedLogCache.has(peerPrefix);

      if (shouldLog) {
        console.warn(`⚠️ Ignoring unsolicited find_node_response from ${peerPrefix}... (requestId: ${message.requestId})`);
        this._unsolicitedLogCache.add(peerPrefix);

        // Clear cache periodically to prevent infinite growth
        if (this._unsolicitedLogCache.size > 50) {
          this._unsolicitedLogCache.clear();
        }
      }

      await this.trackUnsolicitedResponse(peerId);
    }
  }

  /**
   * Handle store response
   */
  async handleStoreResponse(peerId, message) {
    const request = this.pendingRequests.get(message.requestId);
    if (request) {
      this.pendingRequests.delete(message.requestId);
      request.resolve(message);
    } else {
      // MEMORY LEAK FIX: Log and ignore unsolicited responses
      console.warn(`⚠️ Ignoring unsolicited store_response from ${peerId.substring(0, 8)}... (requestId: ${message.requestId})`);
      this.trackUnsolicitedResponse(peerId);
    }
  }

  /**
   * Handle find value response
   */
  async handleFindValueResponse(peerId, message) {
    const request = this.pendingRequests.get(message.requestId);
    if (request) {
      this.pendingRequests.delete(message.requestId);
      request.resolve(message);
    } else {
      // MEMORY LEAK FIX: Log and ignore unsolicited responses
      console.warn(`⚠️ Ignoring unsolicited find_value_response from ${peerId.substring(0, 8)}... (requestId: ${message.requestId})`);
      this.trackUnsolicitedResponse(peerId);
    }
  }

  /**
   * Handle ICE response
   */
  async handleICEResponse(peerId, message) {
    const request = this.pendingRequests.get(message.requestId);
    if (request) {
      this.pendingRequests.delete(message.requestId);
      request.resolve(message);
    } else {
      // MEMORY LEAK FIX: Log and ignore unsolicited responses
      console.warn(`⚠️ Ignoring unsolicited ice_response from ${peerId.substring(0, 8)}... (requestId: ${message.requestId})`);
      await this.trackUnsolicitedResponse(peerId);
    }
  }

  /**
   * Track unsolicited responses and disconnect spamming peers
   * MEMORY LEAK FIX: Prevents memory exhaustion from spam responses
   */
  async trackUnsolicitedResponse(peerId) {
    // Rate limiting for unsolicited responses to prevent spam
    if (!this.unsolicitedResponseCounts) {
      this.unsolicitedResponseCounts = new Map();
    }

    const count = (this.unsolicitedResponseCounts.get(peerId) || 0) + 1;
    this.unsolicitedResponseCounts.set(peerId, count);

    // BRIDGE NODE PROTECTION: Don't disconnect bridge nodes for legitimate DHT responses
    // Check both routing table AND peerNodes map (bridge nodes may not be in routing table yet)
    let peerNode = this.routingTable.getNode(peerId);
    if (!peerNode && this.peerNodes) {
      peerNode = this.peerNodes.get(peerId);
    }
    const isBridgeNode = peerNode && peerNode.metadata && peerNode.metadata.isBridgeNode;

    // Debug bridge node detection
    if (count > 50) {
      console.log(`🔍 Spam check for ${peerId.substring(0, 8)}...: count=${count}, isBridgeNode=${isBridgeNode}, hasMetadata=${!!peerNode?.metadata}, metadata:`, peerNode?.metadata);
    }

    if (isBridgeNode) {
      // Bridge nodes can send many legitimate responses during emergency discovery
      // Use higher threshold and log more details
      if (count > 200) { // Much higher threshold for bridge nodes
        console.warn(`🌉 Bridge node ${peerId.substring(0, 8)}... sending many responses (${count}) - this may be normal during network startup`);
        // Reset counter but don't disconnect bridge nodes
        this.unsolicitedResponseCounts.set(peerId, 0);
      }
      return; // Never disconnect bridge nodes
    }

    // EMERGENCY DISCOVERY PROTECTION: Be more lenient during network formation and emergency periods
    const now = Date.now();
    const recentEmergencyDiscovery = this.lastEmergencyDiscovery && (now - this.lastEmergencyDiscovery) < 300000; // 5 minutes (extended)
    const isSmallNetwork = this.getConnectedPeers().length < 8; // Extended threshold for small networks
    const isNetworkFormation = (now - this.startTime) < 600000; // First 10 minutes of network formation

    let threshold = 50; // Default threshold
    if (recentEmergencyDiscovery || isSmallNetwork || isNetworkFormation) {
      threshold = 200; // Quadruple threshold during emergency periods
      if (count === 51) { // Log once when reaching normal threshold
        console.log(`⚠️ Using relaxed spam threshold (${threshold}) for ${peerId.substring(0, 8)}... during emergency/formation period (${this.getConnectedPeers().length} peers)`);
      }
    }

    // Disconnect regular peers sending excessive unsolicited responses
    if (count > threshold) {
      console.error(`🚫 Disconnecting ${peerId.substring(0, 8)}... for sending ${count} unsolicited responses (potential spam/attack, threshold: ${threshold})`);

      // Remove from routing table and disconnect
      this.routingTable.removeNode(peerId);
      if (peerNode && peerNode.connectionManager) {
        await peerNode.connectionManager.disconnect(peerId);
      }

      // Clean up tracking
      this.unsolicitedResponseCounts.delete(peerId);
    }
  }

  /**
   * Message Queue System for ordered processing of multiple DHT messages
   */
  async enqueueMessage(peerId, message) {
    // Initialize queue for peer if it doesn't exist
    if (!this.messageQueue.has(peerId)) {
      this.messageQueue.set(peerId, []);
    }

    const queue = this.messageQueue.get(peerId);

    // Prevent memory leaks - remove old messages first
    const now = Date.now();
    const filteredQueue = queue.filter(item => (now - item.timestamp) < this.messageTimeout);

    // Add new message with timestamp
    filteredQueue.push({
      message,
      timestamp: now
    });

    // Trim queue if too large
    if (filteredQueue.length > this.maxQueueSize) {
      filteredQueue.splice(0, filteredQueue.length - this.maxQueueSize);
      console.warn(`Message queue for ${peerId} trimmed to prevent memory leak`);
    }

    this.messageQueue.set(peerId, filteredQueue);

    // Process queue if not already processing
    await this.processMessageQueue(peerId);
  }

  async processMessageQueue(peerId) {
    // Prevent concurrent processing for same peer
    if (this.messageProcessingFlags.get(peerId)) {
      return;
    }

    this.messageProcessingFlags.set(peerId, true);

    try {
      const queue = this.messageQueue.get(peerId);
      if (!queue || queue.length === 0) {
        return;
      }

      // Process messages in order (FIFO)
      while (queue.length > 0) {
        const { message, timestamp } = queue.shift();

        // Skip expired messages
        if ((Date.now() - timestamp) > this.messageTimeout) {
          console.warn(`Skipping expired message from ${peerId}: ${message.type}`);
          continue;
        }

        // Process the message
        await this.handlePeerMessage(peerId, message);
      }

      // Clean up empty queue
      if (queue.length === 0) {
        this.messageQueue.delete(peerId);
      }
    } catch (error) {
      console.error(`Error processing message queue for ${peerId}:`, error);
    } finally {
      this.messageProcessingFlags.set(peerId, false);
    }
  }

  /**
   * Handle WebRTC offer message via DHT
   */
  async handleWebRTCOffer(fromPeer, message) {
    console.log(`🔄 DHT WebRTC: Received offer from ${fromPeer} for peer ${message.targetPeer}`);

    // Check if this offer is for us
    if (message.targetPeer !== this.localNodeId.toString()) {
      // This is a routed message - forward it to the target peer
      await this.routeWebRTCMessage(message.targetPeer, message);
      return;
    }

    // This offer is for us - delegate to connection manager
    console.log(`📥 Received signaling offer from ${message.senderPeer} - delegating to connection manager`);

    // Connection managers should handle their own signaling processing
    // The DHT layer only routes messages, it doesn't process connection-specific signaling
  }

  /**
   * Handle WebRTC answer message via DHT
   */
  async handleWebRTCAnswer(fromPeer, message) {
    console.log(`🔄 DHT WebRTC: Received answer from ${fromPeer} for peer ${message.targetPeer}`);

    // Check if this answer is for us
    if (message.targetPeer !== this.localNodeId.toString()) {
      // This is a routed message - forward it to the target peer
      await this.routeWebRTCMessage(message.targetPeer, message);
      return;
    }

    // This answer is for us - delegate to connection manager
    console.log(`📥 Received signaling answer from ${message.senderPeer} - delegating to connection manager`);

    // Connection managers should handle their own signaling processing
    // The DHT layer only routes messages, it doesn't process connection-specific signaling
  }

  /**
   * Handle WebRTC ICE candidate message via DHT
   */
  async handleWebRTCIceCandidate(fromPeer, message) {
    console.log(`🔄 DHT WebRTC: Received ICE candidate from ${fromPeer} for peer ${message.targetPeer}`);

    // Check if this ICE candidate is for us
    if (message.targetPeer !== this.localNodeId.toString()) {
      // This is a routed message - forward it to the target peer
      await this.routeWebRTCMessage(message.targetPeer, message);
      return;
    }

    // This ICE candidate is for us - delegate to connection manager
    console.log(`📥 Received ICE candidate from ${message.senderPeer} - delegating to connection manager`);

    // Connection managers should handle their own signaling processing
    // The DHT layer only routes messages, it doesn't process connection-specific signaling
  }

  /**
   * Route WebRTC message to target peer through DHT
   */
  async routeWebRTCMessage(targetPeer, message) {
    console.log(`🚀 Routing WebRTC message to ${targetPeer}: ${message.type}`);

    try {
      // Try to send directly if we have a connection to the target
      if (this.isPeerConnected(targetPeer)) {
        await this.sendMessage(targetPeer, message);
        console.log(`✅ Directly routed WebRTC message to ${targetPeer}`);
        return;
      }

      // Find best next hop using DHT routing - convert hex string to DHTNodeId properly
      const targetNodeId = DHTNodeId.fromString(targetPeer);

      // First try: Use closest nodes (optimal routing)
      const closestNodes = this.routingTable.findClosestNodes(targetNodeId, this.options.alpha);

      for (const node of closestNodes) {
        const nextHop = node.id.toString();
        if (this.isPeerConnected(nextHop)) {
          await this.sendMessage(nextHop, message);
          console.log(`✅ Routed WebRTC message via ${nextHop} (closest) to ${targetPeer}`);
          return;
        }
      }

      // Second try (small network fallback): Try ALL routing table nodes
      // In small networks, any connected peer might be able to reach the target
      console.log(`🔍 No route via closest nodes - trying all routing table entries (small network mode)`);
      const allNodes = this.routingTable.getAllNodes();

      for (const node of allNodes) {
        const nextHop = node.id.toString();
        if (this.isPeerConnected(nextHop) && nextHop !== targetPeer) {
          await this.sendMessage(nextHop, message);
          console.log(`✅ Routed WebRTC message via ${nextHop} (fallback) to ${targetPeer}`);
          return;
        }
      }

      console.warn(`❌ No connected route found to forward WebRTC message to ${targetPeer}`);
      console.warn(`   Routing table size: ${allNodes.length}, Connected peers: ${this.getConnectedPeers().length}`);
    } catch (error) {
      console.error(`Failed to route WebRTC message to ${targetPeer}:`, error);
    }
  }

  /**
   * Send WebRTC offer via DHT messaging
   */
  async sendWebRTCOffer(targetPeer, offer) {
    console.log(`📤 Sending WebRTC offer via DHT to ${targetPeer}`);

    const message = {
      type: 'webrtc_offer',
      senderPeer: this.localNodeId.toString(),
      targetPeer: targetPeer,
      offer: offer,
      timestamp: Date.now()
    };

    await this.routeWebRTCMessage(targetPeer, message);
  }

  /**
   * Send WebRTC answer via DHT messaging
   */
  async sendWebRTCAnswer(targetPeer, answer) {
    console.log(`📤 Sending WebRTC answer via DHT to ${targetPeer}`);

    const message = {
      type: 'webrtc_answer',
      senderPeer: this.localNodeId.toString(),
      targetPeer: targetPeer,
      answer: answer,
      timestamp: Date.now()
    };

    await this.routeWebRTCMessage(targetPeer, message);
  }

  /**
   * Send WebRTC ICE candidate via DHT messaging
   */
  async sendWebRTCIceCandidate(targetPeer, candidate) {
    console.log(`📤 Sending WebRTC ICE candidate via DHT to ${targetPeer}`);

    const message = {
      type: 'webrtc_ice',
      senderPeer: this.localNodeId.toString(),
      targetPeer: targetPeer,
      candidate: candidate,
      timestamp: Date.now()
    };

    await this.routeWebRTCMessage(targetPeer, message);
  }

  /**
   * Handle peer discovery request - respond with willingness to connect
   */
  async handlePeerDiscoveryRequest(fromPeer, message) {
    console.log(`🔍 Received peer discovery request from ${fromPeer}`);

    // Check if we want to connect to this peer
    const shouldConnect = await this.shouldConnectToPeer(fromPeer);

    const response = {
      type: 'peer_discovery_response',
      requestId: message.requestId,
      senderPeer: this.localNodeId.toString(),
      targetPeer: fromPeer,
      willing: shouldConnect,
      timestamp: Date.now()
    };

    await this.sendMessage(fromPeer, response);

    if (shouldConnect && !this.isPeerConnected(fromPeer)) {
      // Initiate connection using connection-agnostic approach
      console.log(`🤝 Initiating connection to discovered peer: ${fromPeer}`);
      try {
        const peerNode = this.getOrCreatePeerNode(fromPeer);
        await peerNode.connectionManager.createConnection(fromPeer, true);
      } catch (error) {
        console.warn(`Failed to initiate connection to ${fromPeer}:`, error);
      }
    }
  }

  /**
   * Handle peer discovery response
   */
  async handlePeerDiscoveryResponse(fromPeer, message) {
    console.log(`🔍 Received peer discovery response from ${fromPeer}: willing=${message.willing}`);

    if (message.willing && !this.isPeerConnected(fromPeer)) {
      // Peer is willing to connect - wait for their WebRTC offer or send ours
      console.log(`✅ Peer ${fromPeer} is willing to connect, preparing for WebRTC negotiation`);

      // Add to routing table if not already there
      if (!this.routingTable.getNode(fromPeer)) {
        const node = new DHTNode(fromPeer, 'discovered-peer');
        node.lastSeen = Date.now();

        // Peer metadata will be handled by connection manager

        this.routingTable.addNode(node);
        console.log(`📋 Added discovered peer ${fromPeer} to routing table`);
      }
    }
  }

  /**
   * Handle generic connection request (connection-agnostic)
   */
  async handleConnectionRequest(fromPeer, message) {
    console.log(`🔗 Received connection request from ${fromPeer}`);

    // Message deduplication - prevent processing the same request multiple times (BEFORE routing check)
    const messageId = `${fromPeer}:${message.targetPeer}:${message.type}:${message.nodeType}:${message.listeningAddress}:${message.timestamp || Date.now()}`;
    if (this.processedMessages.has(messageId)) {
      console.log(`⚠️ Ignoring duplicate WebSocket connection request from ${fromPeer}`);
      return;
    }

    // Mark this message as processed
    this.processedMessages.set(messageId, Date.now());

    // Clean up old processed messages to prevent memory leaks
    setTimeout(() => {
      this.processedMessages.delete(messageId);
    }, this.messageDeduplicationTimeout);

    // Check if this request is for us
    if (message.targetPeer !== this.localNodeId.toString()) {
      // This is a routed message - forward it to the target peer
      await this.routeWebRTCMessage(message.targetPeer, message);
      return;
    }

    console.log(`📞 Processing WebSocket connection request from ${message.senderPeer}`);
    console.log(`   Node Type: ${message.nodeType || 'unknown'}`);
    console.log(`   Listening Address: ${message.listeningAddress}`);
    console.log(`   Capabilities: ${message.capabilities?.join(', ') || 'unknown'}`);

    // Handle WebSocket connection requests based on our node type and the request type
    if (message.nodeType === 'nodejs' && message.listeningAddress) {
      // Another Node.js client is asking us to connect to their WebSocket server
      try {
        if (typeof process === 'undefined') {
          // Use connection-agnostic approach to connect to peer
          console.log(`🔗 Connecting to peer server: ${message.listeningAddress}`);
          const peerNode = this.getOrCreatePeerNode(message.senderPeer, {
            listeningAddress: message.listeningAddress
          });
          await peerNode.connectionManager.createConnection(message.senderPeer, true);

          // Send success response
          await this.sendWebSocketConnectionResponse(message.senderPeer, {
            success: true
          });
        } else {
          // Use connection-agnostic approach to connect to peer
          console.log(`🔗 Connecting to peer server: ${message.listeningAddress}`);
          const peerNode = this.getOrCreatePeerNode(message.senderPeer, {
            listeningAddress: message.listeningAddress
          });
          await peerNode.connectionManager.createConnection(message.senderPeer, true);

          // Send success response
          await this.sendWebSocketConnectionResponse(message.senderPeer, {
            success: true
          });
        }

      } catch (error) {
        console.error(`❌ Failed to connect to WebSocket server: ${error.message}`);

        // Send failure response
        await this.sendWebSocketConnectionResponse(message.senderPeer, {
          success: false,
          error: error.message,
          nodeType: typeof process === 'undefined' ? 'browser' : 'nodejs'
        });
      }
    } else if (message.nodeType === 'browser' && typeof process !== 'undefined') {
      // Browser is asking Node.js to connect - this doesn't make sense since browsers can't run servers
      console.log(`ℹ️ Browser client asking Node.js to connect - not applicable (browsers can't run WebSocket servers)`);
      await this.sendWebSocketConnectionResponse(message.senderPeer, {
        success: false,
        error: 'Browser clients cannot run WebSocket servers',
        nodeType: 'nodejs'
      });
    } else {
      console.log(`ℹ️ WebSocket connection request not applicable for this configuration`);
      console.log(`   Our type: ${typeof process === 'undefined' ? 'browser' : 'nodejs'}, Request from: ${message.nodeType}`);
    }
  }

  /**
   * Handle generic connection response (connection-agnostic)
   */
  async handleConnectionResponse(fromPeer, message) {
    console.log(`🔗 Received connection response from ${fromPeer}: success=${message.success}`);

    // Message deduplication - prevent processing the same response multiple times (BEFORE routing check)
    const messageId = `${fromPeer}:${message.targetPeer}:${message.type}:${message.success}:${message.timestamp || Date.now()}`;
    if (this.processedMessages.has(messageId)) {
      console.log(`⚠️ Ignoring duplicate WebSocket connection response from ${fromPeer}`);
      return;
    }

    // Mark this message as processed
    this.processedMessages.set(messageId, Date.now());

    // Clean up old processed messages to prevent memory leaks
    setTimeout(() => {
      this.processedMessages.delete(messageId);
    }, this.messageDeduplicationTimeout);

    // Check if this response is for us
    if (message.targetPeer && message.targetPeer !== this.localNodeId.toString()) {
      // This is a routed message - forward it to the target peer
      await this.routeWebRTCMessage(message.targetPeer, message);
      return;
    }

    // Clean up pending request tracking
    this.pendingWebSocketRequests.delete(fromPeer);

    if (message.success) {
      console.log(`✅ WebSocket connection established with ${fromPeer}`);
      console.log(`   Peer Type: ${message.nodeType || 'unknown'}`);
      console.log(`   Capabilities: ${message.capabilities?.join(', ') || 'unknown'}`);
    } else {
      console.error(`❌ WebSocket connection failed with ${fromPeer}: ${message.error}`);
    }
  }

  /**
   * Handle forwarded invitation from bridge node
   * This method allows a DHT peer to act as a helper for onboarding new peers
   * Connection-agnostic implementation reuses existing invitation system
   */
  async handleForwardInvitation(peerId, message) {
    const { targetPeerId, invitationToken, fromBridge } = message;

    console.log(`📨 Received forwarded invitation from ${fromBridge ? 'bridge' : peerId.substring(0,8)}`);
    console.log(`   Target: ${targetPeerId.substring(0, 8)}`);
    console.log(`   Inviter: ${invitationToken.inviter.substring(0, 8)} (bridge node)`);

    try {
      // Ensure we're connected to bootstrap (temporary reconnect if needed)
      // This reuses the existing invitation coordination infrastructure
      await this.ensureBootstrapConnectionForInvitation();

      // Send invitation using EXISTING method (connection-agnostic!)
      // bootstrap.sendInvitation() handles all connection types through ConnectionManager
      const result = await this.bootstrap.sendInvitation(
        targetPeerId,
        invitationToken,
        30000  // 30 second timeout
      );

      if (result.success) {
        console.log(`✅ Successfully forwarded invitation to ${targetPeerId.substring(0, 8)}`);
        console.log(`   New peer will coordinate connection through bootstrap server`);
        console.log(`   Using existing invitation system (connection-agnostic)`);
      } else {
        console.warn(`❌ Failed to forward invitation: ${result.error}`);
        console.warn(`   This may be due to target peer being offline or bootstrap coordination issues`);
      }

    } catch (error) {
      console.error(`❌ Error forwarding invitation:`, error);
      console.error(`   Target peer: ${targetPeerId.substring(0, 8)}`);
      console.error(`   This peer will retry bootstrap connection temporarily`);
    }
  }

  /**
   * Handle request from bridge to create invitation for new peer
   * Bridge delegates invitation creation to this full DHT member
   */
  async handleCreateInvitationForPeer(peerId, message) {
    const { targetPeer, targetNodeId, targetNodeMetadata, fromBridge, requestId } = message;

    // Check if this message is intended for us to process
    // If targetPeer is specified and it's not us, this is just a routed message - don't process
    if (targetPeer && targetPeer !== this.localNodeId.toString()) {
      console.log(`📨 Forwarding create_invitation_for_peer (intended for ${targetPeer.substring(0,8)}, not us)`);
      return; // Let DHT routing handle forwarding
    }

    console.log(`📨 Received create_invitation_for_peer from bridge ${fromBridge.substring(0,8)}`);
    console.log(`   Target new peer: ${targetNodeId.substring(0, 8)}`);
    console.log(`   Request ID: ${requestId}`);
    console.log(`   This node will process the invitation creation`);

    try {
      // Track this peer as pending invitation to ensure bootstrap signaling is used
      if (!this.pendingInvitations) {
        this.pendingInvitations = new Set();
      }
      this.pendingInvitations.add(targetNodeId);
      console.log(`📋 Added ${targetNodeId.substring(0, 8)} to pending invitations for bootstrap signaling`);

      // Create invitation token for the target node
      // Note: The invitation token will have THIS node as inviter, but that's for crypto signature
      // The actual "responsible party" is the bridge node (fromBridge)
      const expiryMs = 30 * 60 * 1000; // 30 minutes
      const invitationToken = await this.createInvitationToken(targetNodeId, expiryMs);

      console.log(`✅ Created invitation token for ${targetNodeId.substring(0, 8)}`);
      console.log(`   Token inviter (crypto): ${invitationToken.inviter.substring(0, 8)} (this node)`);
      console.log(`   Responsible bridge: ${fromBridge.substring(0, 8)}`);

      // Ensure we're connected to bootstrap (temporary reconnect if needed)
      await this.ensureBootstrapConnectionForInvitation();

      // Send invitation using EXISTING method (connection-agnostic!)
      // bootstrap.sendInvitation() handles all connection types through ConnectionManager
      const result = await this.bootstrap.sendInvitation(
        targetNodeId,
        invitationToken,
        30000  // 30 second timeout
      );

      if (result.success) {
        console.log(`✅ Successfully sent invitation to ${targetNodeId.substring(0, 8)}`);
        console.log(`   New peer will coordinate connection through bootstrap server`);
        console.log(`   Using existing invitation system (connection-agnostic)`);
      } else {
        console.warn(`❌ Failed to send invitation: ${result.error}`);
        console.warn(`   This may be due to target peer being offline or bootstrap coordination issues`);
      }

    } catch (error) {
      console.error(`❌ Error creating/sending invitation:`, error);
      console.error(`   Target peer: ${targetNodeId.substring(0, 8)}`);
      console.error(`   Request ID: ${requestId}`);
    }
  }

  /**
   * Send generic connection request via DHT messaging (connection-agnostic)
   */
  async sendConnectionRequest(targetPeer, connectionInfo) {
    console.log(`📤 Sending connection request via DHT to ${targetPeer.substring(0, 8)}...`);

    const message = {
      type: 'connection_request',
      senderPeer: this.localNodeId.toString(),
      targetPeer: targetPeer,
      connectionInfo: connectionInfo, // Let connection managers handle the specifics
      timestamp: Date.now()
    };

    await this.routeWebRTCMessage(targetPeer, message);
  }

  /**
   * Send generic connection response via DHT messaging (connection-agnostic)
   */
  async sendConnectionResponse(targetPeer, responseInfo) {
    console.log(`📤 Sending connection response via DHT to ${targetPeer.substring(0, 8)}...`);

    const message = {
      type: 'connection_response',
      senderPeer: this.localNodeId.toString(),
      targetPeer: targetPeer,
      success: responseInfo.success,
      error: responseInfo.error,
      nodeType: responseInfo.nodeType,
      capabilities: responseInfo.capabilities || [],
      timestamp: Date.now()
    };

    await this.routeWebRTCMessage(targetPeer, message);
  }


  /**
   * Check if we should connect to a peer (prevent overconnection)
   */
  async shouldConnectToPeer(peerId) {
    // Don't connect if already connected
    if (this.isPeerConnected(peerId)) {
      return false;
    }

    // Don't connect to ourselves
    if (peerId === this.localNodeId.toString()) {
      return false;
    }

    // Check if we're under the connection limit
    const currentConnections = this.getConnectedPeers().length;
    const maxConnections = this.transportOptions.maxConnections || 50;

    if (currentConnections >= maxConnections) {
      console.log(`Connection limit reached (${currentConnections}/${maxConnections})`);
      return false;
    }

    // Check if peer is valid
    if (!this.isValidDHTPeer(peerId)) {
      return false;
    }

    return true;
  }

  /**
   * Send peer discovery request to find peers willing to connect
   */
  async sendPeerDiscoveryRequest(targetPeer) {
    console.log(`🔍 Sending peer discovery request to ${targetPeer}`);

    const requestId = `discovery_${Date.now()}_${Math.random().toString(36).substr(2, 9)}`;
    const message = {
      type: 'peer_discovery_request',
      requestId,
      senderPeer: this.localNodeId.toString(),
      targetPeer: targetPeer,
      timestamp: Date.now()
    };

    await this.routeWebRTCMessage(targetPeer, message);
    return requestId;
  }

  /**
   * Replace old storage-based peer discovery with direct DHT messaging
   */
  async discoverPeersViaDHT() {
    console.log(`🔍 Discovering peers via direct DHT messaging...`);

    try {
      const routingNodes = this.routingTable.getAllNodes();
      const connectedPeers = this.getConnectedPeers();

      // Find peers in routing table that we're not connected to
      for (const node of routingNodes) {
        const peerId = node.id.toString();

        // CRITICAL: Never try to contact ourselves
        if (peerId === this.localNodeId.toString()) {
          console.warn(`🚨 Found self-reference in routing table during peer discovery: ${peerId}`);
          continue;
        }

        if (connectedPeers.includes(peerId)) {
          continue; // Already connected
        }

        if (!this.isValidDHTPeer(peerId)) {
          continue; // Not a valid DHT peer
        }

        // Send discovery request through DHT routing
        try {
          await this.sendPeerDiscoveryRequest(peerId);
          console.log(`📤 Sent discovery request to ${peerId}`);
        } catch (error) {
          console.warn(`Failed to send discovery request to ${peerId}:`, error);
        }
      }

      // THROTTLED: Only ask a few connected peers for routing table info, not all
      const maxPeersToQuery = Math.min(3, connectedPeers.length); // Limit to 3 peers max
      const peersToQuery = connectedPeers.slice(0, maxPeersToQuery);

      console.log(`📋 Querying ${peersToQuery.length} of ${connectedPeers.length} connected peers for routing info`);

      for (const connectedPeer of peersToQuery) {
        try {
          // Ask connected peers for their routing table
          const findNodeRequest = {
            type: 'find_node',
            requestId: `findnode_${Date.now()}_${Math.random().toString(36).substr(2, 9)}`,
            target: this.localNodeId.toString(), // Ask for nodes close to us
            timestamp: Date.now()
          };

          // CRITICAL FIX: Register request in pendingRequests to prevent "unsolicited" response detection
          // Using timeout of 30 seconds for discovery requests
          const timeoutHandle = setTimeout(() => {
            this.pendingRequests.delete(findNodeRequest.requestId);
            console.log(`⏰ Discovery request timeout for peer ${connectedPeer.substring(0, 8)}...`);
          }, 30000);

          this.pendingRequests.set(findNodeRequest.requestId, {
            resolve: () => {
              clearTimeout(timeoutHandle);
              // Response will be handled by handleFindNodeResponse()
            },
            reject: () => {
              clearTimeout(timeoutHandle);
              // Errors will be handled by handleFindNodeResponse()
            }
          });

          await this.sendMessage(connectedPeer, findNodeRequest);
        } catch (error) {
          console.warn(`Failed to request nodes from ${connectedPeer}:`, error);
        }
      }

    } catch (error) {
      console.error(`Error during DHT peer discovery:`, error);
    }
  }

  /**
   * Verify bridge node authentication
   * Bridge nodes must have valid cryptographic proof of authorization
   */
  async verifyBridgeNodeAuth(peer) {
    try {
      // Check for bridge authentication token in metadata
      const bridgeAuth = peer.metadata?.bridgeAuthToken;
      const bridgeSignature = peer.metadata?.bridgeSignature;

      if (!bridgeAuth || !bridgeSignature) {
        console.warn(`🚨 Bridge node ${peer.nodeId.substring(0, 8)}... missing auth credentials`);
        return false;
      }

      // For now, implement basic shared secret authentication
      // TODO: Replace with proper cryptographic verification using Ed25519 signatures
      const expectedAuthHash = 'bridge_auth_' + (this.options.bridgeAuth || 'default-bridge-auth-key');

      if (bridgeAuth === expectedAuthHash) {
        console.log(`✅ Bridge node ${peer.nodeId.substring(0, 8)}... authenticated`);
        return true;
      } else {
        console.warn(`🚨 Bridge node ${peer.nodeId.substring(0, 8)}... authentication failed`);
        return false;
      }

    } catch (error) {
      console.error(`❌ Error verifying bridge node auth:`, error);
      return false;
    }
  }
}

export default KademliaDHT;<|MERGE_RESOLUTION|>--- conflicted
+++ resolved
@@ -1375,10 +1375,7 @@
   isValidDHTPeer(peerId) {
     // Filter out bootstrap server connections and invalid peer IDs
 
-<<<<<<< HEAD
     // Silently reject our own node ID (find_node handler checks this explicitly too)
-=======
->>>>>>> 03ce79a0
     if (peerId === this.localNodeId.toString()) {
       return false;
     }
@@ -2376,15 +2373,9 @@
    * Store key-value pair in DHT
    */
   async store(key, value) {
-<<<<<<< HEAD
     this.logger.info(`📝 Storing key: ${key}`);
     this.logger.debug(`Current routing table size: ${this.routingTable.getAllNodes().length}`);
     this.logger.debug(`Connected peers: ${this.getConnectedPeers().length}`);
-=======
-    console.log(`Storing key: ${key}`);
-    console.log(`Current routing table size: ${this.routingTable.getAllNodes().length}`);
-    console.log(`Connected peers: ${this.getConnectedPeers().length}`);
->>>>>>> 03ce79a0
 
     // Clean routing table of disconnected peers before operations
     this.cleanupRoutingTable();
@@ -2392,11 +2383,7 @@
     const keyId = DHTNodeId.fromString(key);
     const closestNodes = await this.findNode(keyId);
 
-<<<<<<< HEAD
     // Filter to only peers with active connections
-=======
-    // Filter to only peers with active WebRTC connections
->>>>>>> 03ce79a0
     const connectedClosestNodes = closestNodes.filter(node => {
       const peerId = node.id.toString();
       if (peerId === this.localNodeId.toString()) return false; // ignore self
@@ -2407,11 +2394,9 @@
       return isConnected;
     });
 
-<<<<<<< HEAD
     this.logger.info(`   Found ${closestNodes.length} closest nodes, ${connectedClosestNodes.length} connected`);
     this.logger.info(`   Will replicate to ${Math.min(connectedClosestNodes.length, this.options.replicateK)} nodes (replicateK=${this.options.replicateK})`);
-=======
->>>>>>> 03ce79a0
+
 
     // Store locally if we're one of the closest
     const localDistance = this.localNodeId.xorDistance(keyId);
@@ -2444,7 +2429,6 @@
 
     const results = await Promise.allSettled(storePromises);
     const successes = results.filter(r => r.status === 'fulfilled').length;
-<<<<<<< HEAD
     const failures = results.filter(r => r.status === 'rejected');
 
     this.logger.info(`   ✅ Replication complete: ${successes}/${targetNodes.length} successful`);
@@ -2454,19 +2438,11 @@
         this.logger.debug(`      Failed to ${targetNodes[i].id.toString().substring(0, 8)}...: ${f.reason}`);
       });
     }
-=======
-    // const failures = results.filter(r => r.status === 'rejected');
-
->>>>>>> 03ce79a0
 
     // Add to republish queue
     this.republishQueue.set(key, Date.now() + this.options.republishInterval);
 
-<<<<<<< HEAD
     return successes > 0 || shouldStoreLocally;
-=======
-    return successes > 0;
->>>>>>> 03ce79a0
   }
 
   /**
